--- conflicted
+++ resolved
@@ -511,19 +511,12 @@
 
     unsigned int M = dTensorTy.getDimSize(0);
     unsigned int N = dTensorTy.getDimSize(1);
-<<<<<<< HEAD
-    int numBitsPerElementA = opKindIsMXFP4 ? getFormatBitSize(op.getAType())
-                                           : aTensorTy.getElementTypeBitWidth();
-    int numBitsPerElementB = opKindIsMXFP4 ? getFormatBitSize(op.getBType())
-                                           : bTensorTy.getElementTypeBitWidth();
-=======
     int numBitsUnpackedPerElementA = opKindIsMXFP4
                                          ? getFormatBitSize(op.getAType())
                                          : aTensorTy.getElementTypeBitWidth();
     int numBitsUnpackedPerElementB = opKindIsMXFP4
                                          ? getFormatBitSize(op.getBType())
                                          : bTensorTy.getElementTypeBitWidth();
->>>>>>> e3093b41
     unsigned int K =
         (aTensorTy.getDimSize(1) * 8) / getFormatBitSize(op.getAType());
 
