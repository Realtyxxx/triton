#include "triton/Dialect/TritonGPU/Transforms/PipeliningUtility.h"

#include "mlir/Dialect/LLVMIR/LLVMDialect.h"
#include "mlir/Dialect/Tensor/IR/Tensor.h"
#include "mlir/IR/ImplicitLocOpBuilder.h"
#include "mlir/IR/TypeUtilities.h"
#include "mlir/Interfaces/SideEffectInterfaces.h"
#include "mlir/Support/LLVM.h"
#include "triton/Dialect/TritonGPU/IR/Dialect.h"
#include "triton/Dialect/TritonGPU/Transforms/Passes.h"
#include "triton/Dialect/TritonGPU/Transforms/Utility.h"
#include "triton/Dialect/TritonNvidiaGPU/IR/Dialect.h"
#include "triton/Dialect/TritonNvidiaGPU/Transforms/TMAUtilities.h"
#include "llvm/Support/Casting.h"

using namespace mlir;
namespace tt = mlir::triton;
namespace ttg = mlir::triton::gpu;
namespace ttng = mlir::triton::nvidia_gpu;

bool mlir::triton::loopHasDistGreaterThanOne(scf::ForOp forOp) {
  return llvm::any_of(forOp.getBody()->getTerminator()->getOperands(),
                      [](Value operand) {
                        Operation *def = operand.getDefiningOp();
                        return !def;
                      });
}

bool mlir::triton::isOuterLoop(scf::ForOp forOp) {
  return llvm::any_of(forOp.getBody()->getOperations(), [](Operation &op) {
    return isa<scf::ForOp, scf::WhileOp>(op);
  });
}

// Combine the current mask with the given predicate.
Value mlir::triton::getPredMask(RewriterBase &rewriter, Type typeLike,
                                Value currentMask, Value pred) {
  Type maskType = tt::getI1SameShape(typeLike);
  Location loc = pred.getLoc();
  Value mask = pred;
  if (isa<RankedTensorType>(maskType)) {
    mask = rewriter.create<tt::SplatOp>(loc, maskType, pred);
  }
  if (currentMask) {
    mask = rewriter.create<arith::AndIOp>(loc, mask, currentMask);
  }
  return mask;
}

// Function to mask operations during scheduling.
Operation *mlir::triton::predicateOp(RewriterBase &rewriter, Operation *op,
                                     Value pred) {
  OpBuilder::InsertionGuard guard(rewriter);
  if (mlir::isMemoryEffectFree(op))
    return op;
  if (isa<LLVM::AssumeOp>(op))
    return op;
  if (isa<ttg::AsyncCommitGroupOp, ttg::AsyncWaitOp>(op))
    return op;
  if (isa<ttg::LocalLoadOp, ttg::LocalStoreOp>(op))
    return op;
  if (isa<ttng::TMEMAllocOp>(op))
    return op;
  if (auto ifOp = dyn_cast<scf::IfOp>(op)) {
    rewriter.setInsertionPoint(op);
    Value cnd = getPredMask(rewriter, ifOp.getCondition().getType(),
                            ifOp.getCondition(), pred);
    ifOp.getConditionMutable().assign(cnd);
    return op;
  }
  if (auto asyncCopyOp = dyn_cast<ttg::AsyncCopyGlobalToLocalOp>(op)) {
    rewriter.setInsertionPoint(asyncCopyOp);
    Value mask = getPredMask(rewriter, asyncCopyOp.getSrc().getType(),
                             asyncCopyOp.getMask(), pred);
    asyncCopyOp.getMaskMutable().assign(mask);
    return op;
  }
  if (auto loadOp = dyn_cast<tt::LoadOp>(op)) {
    rewriter.setInsertionPoint(loadOp);
    Value mask = getPredMask(rewriter, loadOp.getPtr().getType(),
                             loadOp.getMask(), pred);
    loadOp.getMaskMutable().assign(mask);
    return op;
  }
  if (auto copyOp = dyn_cast<ttng::AsyncTMACopyGlobalToLocalOp>(op)) {
    rewriter.setInsertionPoint(copyOp);
    Value mask = getPredMask(rewriter, copyOp.getPred().getType(),
                             copyOp.getPred(), pred);
    copyOp.getPredMutable().assign(mask);
    return op;
  }
  if (auto gatherOp = dyn_cast<ttng::AsyncTMAGatherOp>(op)) {
    rewriter.setInsertionPoint(gatherOp);
    Value mask = getPredMask(rewriter, gatherOp.getPred().getType(),
                             gatherOp.getPred(), pred);
    gatherOp.getPredMutable().assign(mask);
    return op;
  }
  if (auto expectOp = dyn_cast<ttng::BarrierExpectOp>(op)) {
    rewriter.setInsertionPoint(expectOp);
    Value mask = getPredMask(rewriter, expectOp.getPred().getType(),
                             expectOp.getPred(), pred);
    expectOp.getPredMutable().assign(mask);
    return op;
  }
  if (auto mmav5Op = dyn_cast<ttng::MMAv5OpInterface>(op)) {
    rewriter.setInsertionPoint(mmav5Op);
    auto currPred = mmav5Op.getPredicate();
    Value mask = getPredMask(rewriter, currPred.getType(), currPred, pred);
    mmav5Op.setPredicate(mask);
    return op;
  }
  if (auto tmemStoreOp = dyn_cast<ttng::TMEMStoreOp>(op)) {
    rewriter.setInsertionPoint(tmemStoreOp);
    Value mask = getPredMask(rewriter, tmemStoreOp.getPred().getType(),
                             tmemStoreOp.getPred(), pred);
    tmemStoreOp.getPredMutable().assign(mask);
    return op;
  }
  if (auto waitBarrier = dyn_cast<ttng::WaitBarrierOp>(op)) {
    rewriter.setInsertionPoint(waitBarrier);
    Value mask = pred;
    Value currentPred = waitBarrier.getPred();
    if (currentPred) {
      mask = getPredMask(rewriter, currentPred.getType(), currentPred, pred);
    }
    waitBarrier.getPredMutable().assign(mask);
    return op;
  }
  if (auto arriveBarrier = dyn_cast<ttng::ArriveBarrierOp>(op)) {
    rewriter.setInsertionPoint(arriveBarrier);
    Value mask = pred;
    Value currentPred = arriveBarrier.getPred();
    if (currentPred) {
      mask = getPredMask(rewriter, currentPred.getType(), currentPred, pred);
    }
    arriveBarrier.getPredMutable().assign(mask);
    return op;
  }
  if (auto storeOp = dyn_cast<tt::StoreOp>(op)) {
    rewriter.setInsertionPoint(storeOp);
    Value mask = getPredMask(rewriter, storeOp.getPtr().getType(),
                             storeOp.getMask(), pred);
    storeOp.getMaskMutable().assign(mask);
    return op;
  }
  if (auto atomicRMWOp = dyn_cast<tt::AtomicRMWOp>(op)) {
    rewriter.setInsertionPoint(atomicRMWOp);
    Value mask = getPredMask(rewriter, atomicRMWOp.getPtr().getType(),
                             atomicRMWOp.getMask(), pred);
    atomicRMWOp.getMaskMutable().assign(mask);
    return op;
  }

  op->emitError("pipeliner doesn't know how to predicate this op.");
  llvm::report_fatal_error("Fatal pipeliner error");
  return op;
}

void mlir::triton::replaceUsesAndPropagateType(OpBuilder &builder,
                                               Operation *oldUse, Value val) {
  SmallVector<Operation *> opsToDelete;
  SmallVector<OpOperand *> operandsToReplace;

  // Save the operand to replace / delete later (avoid iterator invalidation).
  // TODO: can we use an early_inc iterator?
  for (OpOperand &use : oldUse->getUses()) {
    // Non-subview/trans ops will be replaced by `val`.
    if (!isa<triton::gpu::MemDescTransOp, triton::gpu::MemDescSubviewOp>(
            use.getOwner())) {
      operandsToReplace.push_back(&use);
      continue;
    }
    Operation *user = use.getOwner();
    // `subview(old_op)` is replaced by a new `subview(val)`.
    OpBuilder::InsertionGuard g(builder);
    builder.setInsertionPoint(user);
    Value newVal;
    if (auto subview = dyn_cast<triton::gpu::MemDescSubviewOp>(user)) {
      triton::gpu::MemDescType oldType = subview.getType();
      bool isMutable =
          cast<triton::gpu::MemDescType>(val.getType()).getMutableMemory();
      Type newDstType = triton::gpu::MemDescType::get(
          oldType.getShape(), oldType.getElementType(), oldType.getEncoding(),
          oldType.getMemorySpace(), isMutable);
      newVal = builder.create<triton::gpu::MemDescSubviewOp>(
          subview.getLoc(), newDstType, val, subview.getOffsets());
      newVal.getDefiningOp()->setAttrs(user->getAttrs());
    } else if (auto trans = dyn_cast<triton::gpu::MemDescTransOp>(user)) {
      newVal = builder.create<triton::gpu::MemDescTransOp>(trans.getLoc(), val,
                                                           trans.getOrder());
      newVal.getDefiningOp()->setAttrs(user->getAttrs());
    }
    assert(newVal);
    replaceUsesAndPropagateType(builder, user, newVal);
    opsToDelete.push_back(use.getOwner());
  }

  // Perform late replacement.
  for (OpOperand *operand : operandsToReplace) {
    Operation *op = operand->getOwner();
    operand->set(val);
  }

  // Perform late op erasure.
  for (Operation *op : opsToDelete)
    op->erase();
}

// Return true if the given ForOp has the attribute
// `tt.disallow_acc_multi_buffer` set to true.
bool mlir::triton::getDisallowAccMultiBuffer(scf::ForOp forOp) {
  return forOp->hasAttr(mlir::triton::kDisallowAccMultiBufferAttrName);
}

void mlir::triton::visitNestedOperands(
    Operation *op, function_ref<void(OpOperand &)> visitor) {
  op->walk([&](Operation *nestedOp) {
    for (OpOperand &operand : nestedOp->getOpOperands()) {
      if (operand.get().getParentBlock()->getParentOp()->isProperAncestor(op))
        visitor(operand);
    }
  });
}

void mlir::triton::visitNestedOperands(Operation *op,
                                       function_ref<void(Value)> visitor) {
  visitNestedOperands(op, [&](OpOperand &operand) { visitor(operand.get()); });
}

SetVector<Value> mlir::triton::getNestedOperands(Operation *op) {
  SetVector<Value> result;
  visitNestedOperands(op, [&](Value operand) { result.insert(operand); });
  return result;
}

std::pair<OpResult, int64_t>
mlir::triton::getDefinitionAndDistance(scf::ForOp forOp, Value value) {
  int64_t distance = 0;
  while (auto arg = dyn_cast<BlockArgument>(value)) {
    // Ignore implicit captures.
    if (arg.getOwner() != forOp.getBody())
      return {nullptr, 0};
    // Ignore induction variable.
    if (arg.getArgNumber() == 0)
      return {nullptr, 0};
    ++distance;
    value = forOp.getYieldedValues()[arg.getArgNumber() - 1];
  }
  return {cast<OpResult>(value), distance};
}

std::pair<Operation *, int64_t>
mlir::triton::getDefiningOpAndDistance(scf::ForOp forOp, Value value) {
  auto [definition, distance] = getDefinitionAndDistance(forOp, value);
  return {definition ? definition.getDefiningOp() : nullptr, distance};
}

int mlir::triton::getCopyVecBytes(RankedTensorType registerTy,
                                  ttg::SharedEncodingTrait sharedEnc) {
  auto regLayout = triton::gpu::toLinearLayout(registerTy.getShape(),
                                               registerTy.getEncoding());
  auto sharedLayout =
      triton::gpu::toLinearLayout(registerTy.getShape(), sharedEnc);
  auto regToSharedLayout = regLayout.invertAndCompose(sharedLayout);
  const int vecElems = regToSharedLayout.getNumConsecutiveInOut();
  return vecElems * registerTy.getElementTypeBitWidth() / 8;
}

void mlir::triton::serializeLatencies(ModuleOp module,
                                      DenseMap<Operation *, int> &opLatency) {
  for (auto &[op, latency] : opLatency) {
    op->setAttr(
        kLatencyAttrName,
        IntegerAttr::get(IntegerType::get(module.getContext(), 32), latency));
  }
}

DenseMap<Operation *, int> mlir::triton::deserializeLatencies(Operation *op) {
  DenseMap<Operation *, int> opLatency;
  op->walk([&](Operation *op) {
    if (op->hasAttr(kLatencyAttrName)) {
      opLatency[op] = op->getAttrOfType<IntegerAttr>(kLatencyAttrName).getInt();
      op->removeAttr(kLatencyAttrName);
    }
  });
  return opLatency;
}

Value mlir::triton::createScalarAlloc(ImplicitLocOpBuilder &rewriter, Type type,
                                      unsigned numBuffers) {
  MLIRContext *ctx = rewriter.getContext();
  unsigned numCTAs = triton::gpu::TritonGPUDialect::getNumCTAs(
      rewriter.getBlock()->getParentOp()->getParentOfType<ModuleOp>());
  Attribute sharedMemorySpace =
      ttg::SharedMemorySpaceAttr::get(rewriter.getContext());
  auto barrierCTALayout =
      ttg::CTALayoutAttr::get(/*context=*/ctx, /*CTAsPerCGA=*/{numCTAs},
                              /*CTASplitNum=*/{1}, /*CTAOrder=*/{0});
  auto barrierEncoding =
      ttg::SwizzledSharedEncodingAttr::get(ctx, 1, 1, 1, {0}, barrierCTALayout);
  ttg::MemDescType memDescType = ttg::MemDescType::get(
      {numBuffers}, type, barrierEncoding, sharedMemorySpace,
      /*mutableMemory=*/true);
  return rewriter.create<ttg::LocalAllocOp>(memDescType, Value());
}

// Create an allocation and init the mbarriers.
Value mlir::triton::createBarrierAlloc(scf::ForOp forOp, int numBarriers) {
  ImplicitLocOpBuilder rewriter(forOp.getLoc(), forOp);

  Value barrierAlloc =
      createScalarAlloc(rewriter, rewriter.getI64Type(), numBarriers);
  for (unsigned i = 0; i < numBarriers; i++) {
    Value barrierView = createSingleBufferView(rewriter, barrierAlloc, i);
    rewriter.create<ttng::InitBarrierOp>(barrierView, 1);
  }
  // Invalidate and deallocate the barriers.
  rewriter.setInsertionPointAfter(forOp);
  for (unsigned i = 0; i < numBarriers; i++) {
    Value barrierView = createSingleBufferView(rewriter, barrierAlloc, i);
    rewriter.create<ttng::InvalBarrierOp>(barrierView);
  }
  rewriter.create<ttg::LocalDeallocOp>(barrierAlloc);
  return barrierAlloc;
}

void mlir::triton::createBarrierDealloc(scf::ForOp forOp, Value barrierAlloc,
                                        int numBarriers) {
  IRRewriter rewriter(forOp->getContext());
  rewriter.setInsertionPointAfter(forOp);
  for (unsigned i = 0; i < numBarriers; i++) {
    Value barrierView = createSingleBufferView(rewriter, barrierAlloc, i);
    rewriter.create<ttng::InvalBarrierOp>(forOp->getLoc(), barrierView);
  }
  rewriter.create<ttg::LocalDeallocOp>(forOp->getLoc(), barrierAlloc);
}

Value mlir::triton::createSingleBufferView(OpBuilder &builder, Value alloc,
                                           Value idx) {
  assert(isa<triton::gpu::MemDescType>(alloc.getType()) &&
         "Expected MemDescType");
  auto allocDescType = cast<triton::gpu::MemDescType>(alloc.getType());
  SmallVector<int64_t> shape;
  if (allocDescType.getShape().size() > 1) {
    shape.insert(shape.end(), allocDescType.getShape().begin() + 1,
                 allocDescType.getShape().end());
  } else {
    shape.push_back(1);
  }
  auto viewDescType = triton::gpu::MemDescType::get(
      shape, allocDescType.getElementType(), allocDescType.getEncoding(),
      allocDescType.getMemorySpace(), allocDescType.getMutableMemory(),
      /*allocShape=*/allocDescType.getAllocShape());
  SmallVector<Value> idxs = {idx};
  if (allocDescType.getShape().size() > 1) {
    Value zero =
        builder.template create<arith::ConstantIntOp>(alloc.getLoc(), 0, 32);
    for (unsigned i = 1; i < allocDescType.getShape().size(); i++) {
      idxs.push_back(zero);
    }
  }
  return builder.template create<triton::gpu::MemDescSubviewOp>(
      alloc.getLoc(), viewDescType, alloc, idxs);
}

Value mlir::triton::createSingleBufferView(OpBuilder &builder, Value alloc,
                                           int idx) {
  return mlir::triton::createSingleBufferView(
      builder, alloc,
      builder.create<arith::ConstantIntOp>(alloc.getLoc(), idx, 32));
}

<<<<<<< HEAD
bool mlir::triton::mmaHasPipelineableOperands(
    Operation *op, scf::ForOp forOp,
    std::function<bool(Operation *)> isLoadPipelineable) {
  assert((isa<ttng::MMAv5OpInterface>(op)) && "Only MMA ops are supported");
  // Accumulator alloc must be outside the loop.
  auto mmaOp = cast<ttng::MMAv5OpInterface>(op);
  auto tmemAlloc = mmaOp.getAccumulator().getDefiningOp<ttng::TMEMAllocOp>();
  if (!tmemAlloc) {
    return false;
  }
  if (!forOp.isDefinedOutsideOfLoop(tmemAlloc)) {
    return false;
  }
  // Operands of the MMA op must come from the (to be pipelined) load, or
  // from outside the loop.
  auto comesFromLoadOrOutsideLoop = [&](Value v) {
    if (forOp.isDefinedOutsideOfLoop(v)) {
      return true;
    }
    // Do not walk through the Block Arguments.
    if (!v.getDefiningOp()) {
      return false;
    }
    while (isa<ttg::MemDescTransOp>(v.getDefiningOp())) {
      v = v.getDefiningOp()->getOperand(0);
    }
    if (auto localAlloc = dyn_cast<ttg::LocalAllocOp>(v.getDefiningOp())) {
      if (!localAlloc.getSrc()) {
        return false;
      }
      if (forOp.isDefinedOutsideOfLoop(localAlloc.getSrc())) {
        return true;
      }
      if (isa<tt::LoadOp, tt::ExperimentalDescriptorLoadOp,
              tt::ExperimentalDescriptorGatherOp>(
              localAlloc.getSrc().getDefiningOp())) {
        return isLoadPipelineable(localAlloc.getSrc().getDefiningOp());
      }
    }
    return false;
  };
  if (auto dotOp = dyn_cast<tt::DotOpInterface>(op)) {
    if (!comesFromLoadOrOutsideLoop(dotOp.getA()) ||
        !comesFromLoadOrOutsideLoop(dotOp.getB())) {
      return false;
    }
  }

  // For scaled MMA check if the scales are passed through shared memory, and
  // also coming from load or outside the loop.
  if (auto scaledOp = dyn_cast<ttng::TCGen5MMAScaledOp>(op)) {
    if (!isa<ttg::SharedEncodingTrait>(
            scaledOp.getAScale().getType().getEncoding()) ||
        !isa<ttg::SharedEncodingTrait>(
            scaledOp.getBScale().getType().getEncoding()))
      return false;
    if (!comesFromLoadOrOutsideLoop(scaledOp.getAScale()) ||
        !comesFromLoadOrOutsideLoop(scaledOp.getBScale()))
      return false;
  }
  return true;
}

// Return true if the accumulator of an mma in subsequent iterations is either
// independent from the previous iteration (overwritten) or completely reused,
// without read-modify-write.
// Otherwise, we can not pipeline the MMA, as we need to insert a wait after the
// mma to read back the accumulator for RMW.
bool mlir::triton::hasAccReadModifyWrite(Operation *op, scf::ForOp forOp) {
  auto mma = cast<ttng::MMAv5OpInterface>(op);
  auto tmemAlloc = mma.getAccumulator().getDefiningOp<ttng::TMEMAllocOp>();
  if (!tmemAlloc || !forOp.isDefinedOutsideOfLoop(tmemAlloc)) {
    // Alloc not hoisted, or IR is not canonicalized. Pessimistically assume
    // the accumulator is read-modify-written.
    return true;
  }
  SmallVector<Operation *> stores;
  SmallVector<Operation *> loads;
  for (auto user : tmemAlloc->getUsers()) {
    if (isa<ttng::TMEMStoreOp>(user) &&
        forOp->isAncestor(user->getParentOp())) {
      stores.push_back(cast<ttng::TMEMStoreOp>(user));
    }
    if (isa<ttng::TMEMLoadOp>(user) && forOp->isAncestor(user->getParentOp())) {
      loads.push_back(cast<ttng::TMEMLoadOp>(user));
    }
  }
  if (stores.empty() || loads.empty()) {
    return false;
  }
  SmallVector<Value> readValues;
  llvm::SetVector<Value> modifiedValues;
  for (auto load : loads) {
    readValues.push_back(load->getResult(0));
  }
  while (!readValues.empty()) {
    Value v = readValues.pop_back_val();
    for (auto &use : v.getUses()) {
      if (llvm::is_contained(stores, use.getOwner())) {
        continue; // R-W, not midified, this is safe
      }
      if (auto yieldOp = dyn_cast<scf::YieldOp>(use.getOwner())) {
        if (auto ifOp = dyn_cast<scf::IfOp>(yieldOp->getParentOp())) {
          readValues.push_back(ifOp.getResult(use.getOperandNumber()));
        }
        if (forOp == yieldOp->getParentOp()) {
          readValues.push_back(forOp.getRegionIterArg(use.getOperandNumber()));
        }
      } else {
        modifiedValues.insert(use.getOwner()->getResults().begin(),
                              use.getOwner()->getResults().end());
      }
    }
  }
  while (!modifiedValues.empty()) {
    Value v = modifiedValues.pop_back_val();
    for (auto &use : v.getUses()) {
      if (llvm::is_contained(stores, use.getOwner())) {
        return true; // RMW!
      }
      if (auto yieldOp = dyn_cast<scf::YieldOp>(use.getOwner())) {
        if (auto ifOp = dyn_cast<scf::IfOp>(yieldOp->getParentOp())) {
          modifiedValues.insert(ifOp.getResult(use.getOperandNumber()));
        }
        if (forOp == yieldOp->getParentOp()) {
          modifiedValues.insert(forOp.getRegionIterArg(use.getOperandNumber()));
        }
      } else {
        modifiedValues.insert(use.getOwner()->getResults().begin(),
                              use.getOwner()->getResults().end());
      }
    }
  }
  return false;
=======
Value mlir::triton::createAlloc(scf::ForOp forOp, RankedTensorType ty,
                                Location loc,
                                gpu::SharedEncodingTrait sharedEnc,
                                unsigned distance) {
  OpBuilder builder(forOp);
  Attribute sharedMemorySpace =
      ttg::SharedMemorySpaceAttr::get(forOp.getContext());
  SmallVector<int64_t> bufferShape(ty.getShape().begin(), ty.getShape().end());
  bufferShape.insert(bufferShape.begin(), distance);
  Type memdescType = ttg::MemDescType::get(bufferShape, ty.getElementType(),
                                           sharedEnc, sharedMemorySpace,
                                           /*mutableMemory=*/true);
  Value alloc = builder.create<ttg::LocalAllocOp>(loc, memdescType);

  builder.setInsertionPointAfter(forOp);
  builder.create<ttg::LocalDeallocOp>(forOp.getLoc(), alloc);
  return alloc;
}

bool mlir::triton::isTMALoad(Operation *op) {
  return isa<tt::DescriptorLoadOp, tt::DescriptorGatherOp>(op);
}

ttg::MemDescType mlir::triton::getBufferViewType(ttg::MemDescType allocTy) {
  Attribute sharedMemorySpace =
      ttg::SharedMemorySpaceAttr::get(allocTy.getContext());
  return ttg::MemDescType::get(allocTy.getShape().drop_front(),
                               allocTy.getElementType(), allocTy.getEncoding(),
                               sharedMemorySpace, /*mutableMemory=*/true,
                               /*allocShape=*/allocTy.getAllocShape());
}

ttg::SharedEncodingTrait mlir::triton::getSharedEncoding(RankedTensorType ty) {
  auto ctaLayout = ttg::getCTALayout(ty.getEncoding());
  auto order = ttg::getOrder(ty);
  // Use generic layout. This won't be optimal for 2D tensors.
  return ttg::SwizzledSharedEncodingAttr::get(ty.getContext(), 1, 1, 1, order,
                                              ctaLayout);
}

ttg::SharedEncodingTrait mlir::triton::getSharedEncoding(Operation *op) {
  // Try to use local alloc encoding if possible.
  ttg::SharedEncodingTrait localAllocEnc;
  if (llvm::any_of(op->getUsers(), [&](Operation *user) {
        return isa<ttg::LocalAllocOp>(user);
      })) {
    for (auto user : op->getUsers()) {
      auto localAlloc = dyn_cast<ttg::LocalAllocOp>(user);
      if (!localAlloc)
        continue;
      auto enc = mlir::cast<ttg::SharedEncodingTrait>(
          localAlloc.getType().getEncoding());
      if (!localAllocEnc) {
        localAllocEnc = enc;
      }
      if (enc != localAllocEnc) {
        // Some users have different encoding than others.
        // Use one of the encodings, and warn about the performance issue.
        op->emitRemark()
            << "Pipelining load with different use encodings. This will lead "
               "to layout conversions and performance degradation.";
        continue;
      }
    }
  }

  auto ty = cast<RankedTensorType>(op->getResultTypes()[0]);
  auto ctaLayout = ttg::getCTALayout(ty.getEncoding());
  auto order = ttg::getOrder(ty);
  if (isTMALoad(op)) {
    // TMA encoding is set on the descriptor type
    TypedValue<tt::TensorDescType> desc;
    if (auto load = dyn_cast<tt::DescriptorLoadOp>(op)) {
      desc = load.getDesc();
    } else if (auto gather = dyn_cast<tt::DescriptorGatherOp>(op)) {
      desc = gather.getDesc();
    } else {
      op->emitError() << "unrecognized tma load type";
      llvm::report_fatal_error("unrecognized tma load type");
    }
    return ttng::getEncodingFromDescriptor(op, ty, desc);
  }

  if (localAllocEnc)
    return localAllocEnc;

  // Try to use dot encoding if possible.
  bool incompatible = false;
  localAllocEnc =
      getSharedEncIfAllUsersAreDotEnc(op->getResult(0), incompatible)
          .value_or(nullptr);

  if (localAllocEnc)
    return localAllocEnc;

  // Use generic layout. This won't be optimal for 2D tensors.
  return ttg::SwizzledSharedEncodingAttr::get(ty.getContext(), 1, 1, 1, order,
                                              ctaLayout);
}

void mlir::triton::eraseLoopCarriedValues(scf::ForOp &loop,
                                          llvm::BitVector indices) {
  // Pad the indices in case new arguments were added.
  while (indices.size() != loop.getInitArgs().size())
    indices.push_back(false);

  loop.getBody()->getTerminator()->eraseOperands(indices);
  loop.getBody()->eraseArguments([&](BlockArgument arg) {
    int idx = arg.getArgNumber();
    return idx != 0 && indices.test(idx - 1);
  });

  llvm::BitVector loopOperandIndices(loop->getNumOperands());
  for (auto [i, operand] : llvm::enumerate(loop.getInitArgsMutable())) {
    if (indices.test(i))
      loopOperandIndices.set(operand.getOperandNumber());
  }
  loop->eraseOperands(loopOperandIndices);

  // Rewrite the loop to erase results.
  OperationState state(loop.getLoc(), loop->getName(), loop->getOperands(),
                       loop.getInitArgs().getTypes(), loop->getAttrs());
  state.addRegion()->takeBody(loop.getBodyRegion());

  OpBuilder b(loop);
  auto newLoop = cast<scf::ForOp>(b.create(state));

  // Replace uses of the old loop with the new loop.
  unsigned newResultIdx = 0;
  for (auto [i, result] : llvm::enumerate(loop.getResults())) {
    if (indices.test(i)) {
      assert(result.use_empty() && "loop carried value still has uses");
      continue;
    }
    result.replaceAllUsesWith(newLoop.getResult(newResultIdx++));
  }

  loop.erase();
  loop = newLoop;
}

int mlir::triton::getNumStagesOrDefault(scf::ForOp forOp,
                                        int defaultNumStages) {
  // Use the attribute attached to the loop if it exists otherwise use the
  // global control.
  if (!forOp->hasAttr(mlir::triton::kNumStagesAttrName))
    return defaultNumStages;
  return mlir::cast<IntegerAttr>(
             forOp->getAttr(mlir::triton::kNumStagesAttrName))
      .getInt();
>>>>>>> 49040343
}<|MERGE_RESOLUTION|>--- conflicted
+++ resolved
@@ -371,142 +371,6 @@
       builder.create<arith::ConstantIntOp>(alloc.getLoc(), idx, 32));
 }
 
-<<<<<<< HEAD
-bool mlir::triton::mmaHasPipelineableOperands(
-    Operation *op, scf::ForOp forOp,
-    std::function<bool(Operation *)> isLoadPipelineable) {
-  assert((isa<ttng::MMAv5OpInterface>(op)) && "Only MMA ops are supported");
-  // Accumulator alloc must be outside the loop.
-  auto mmaOp = cast<ttng::MMAv5OpInterface>(op);
-  auto tmemAlloc = mmaOp.getAccumulator().getDefiningOp<ttng::TMEMAllocOp>();
-  if (!tmemAlloc) {
-    return false;
-  }
-  if (!forOp.isDefinedOutsideOfLoop(tmemAlloc)) {
-    return false;
-  }
-  // Operands of the MMA op must come from the (to be pipelined) load, or
-  // from outside the loop.
-  auto comesFromLoadOrOutsideLoop = [&](Value v) {
-    if (forOp.isDefinedOutsideOfLoop(v)) {
-      return true;
-    }
-    // Do not walk through the Block Arguments.
-    if (!v.getDefiningOp()) {
-      return false;
-    }
-    while (isa<ttg::MemDescTransOp>(v.getDefiningOp())) {
-      v = v.getDefiningOp()->getOperand(0);
-    }
-    if (auto localAlloc = dyn_cast<ttg::LocalAllocOp>(v.getDefiningOp())) {
-      if (!localAlloc.getSrc()) {
-        return false;
-      }
-      if (forOp.isDefinedOutsideOfLoop(localAlloc.getSrc())) {
-        return true;
-      }
-      if (isa<tt::LoadOp, tt::ExperimentalDescriptorLoadOp,
-              tt::ExperimentalDescriptorGatherOp>(
-              localAlloc.getSrc().getDefiningOp())) {
-        return isLoadPipelineable(localAlloc.getSrc().getDefiningOp());
-      }
-    }
-    return false;
-  };
-  if (auto dotOp = dyn_cast<tt::DotOpInterface>(op)) {
-    if (!comesFromLoadOrOutsideLoop(dotOp.getA()) ||
-        !comesFromLoadOrOutsideLoop(dotOp.getB())) {
-      return false;
-    }
-  }
-
-  // For scaled MMA check if the scales are passed through shared memory, and
-  // also coming from load or outside the loop.
-  if (auto scaledOp = dyn_cast<ttng::TCGen5MMAScaledOp>(op)) {
-    if (!isa<ttg::SharedEncodingTrait>(
-            scaledOp.getAScale().getType().getEncoding()) ||
-        !isa<ttg::SharedEncodingTrait>(
-            scaledOp.getBScale().getType().getEncoding()))
-      return false;
-    if (!comesFromLoadOrOutsideLoop(scaledOp.getAScale()) ||
-        !comesFromLoadOrOutsideLoop(scaledOp.getBScale()))
-      return false;
-  }
-  return true;
-}
-
-// Return true if the accumulator of an mma in subsequent iterations is either
-// independent from the previous iteration (overwritten) or completely reused,
-// without read-modify-write.
-// Otherwise, we can not pipeline the MMA, as we need to insert a wait after the
-// mma to read back the accumulator for RMW.
-bool mlir::triton::hasAccReadModifyWrite(Operation *op, scf::ForOp forOp) {
-  auto mma = cast<ttng::MMAv5OpInterface>(op);
-  auto tmemAlloc = mma.getAccumulator().getDefiningOp<ttng::TMEMAllocOp>();
-  if (!tmemAlloc || !forOp.isDefinedOutsideOfLoop(tmemAlloc)) {
-    // Alloc not hoisted, or IR is not canonicalized. Pessimistically assume
-    // the accumulator is read-modify-written.
-    return true;
-  }
-  SmallVector<Operation *> stores;
-  SmallVector<Operation *> loads;
-  for (auto user : tmemAlloc->getUsers()) {
-    if (isa<ttng::TMEMStoreOp>(user) &&
-        forOp->isAncestor(user->getParentOp())) {
-      stores.push_back(cast<ttng::TMEMStoreOp>(user));
-    }
-    if (isa<ttng::TMEMLoadOp>(user) && forOp->isAncestor(user->getParentOp())) {
-      loads.push_back(cast<ttng::TMEMLoadOp>(user));
-    }
-  }
-  if (stores.empty() || loads.empty()) {
-    return false;
-  }
-  SmallVector<Value> readValues;
-  llvm::SetVector<Value> modifiedValues;
-  for (auto load : loads) {
-    readValues.push_back(load->getResult(0));
-  }
-  while (!readValues.empty()) {
-    Value v = readValues.pop_back_val();
-    for (auto &use : v.getUses()) {
-      if (llvm::is_contained(stores, use.getOwner())) {
-        continue; // R-W, not midified, this is safe
-      }
-      if (auto yieldOp = dyn_cast<scf::YieldOp>(use.getOwner())) {
-        if (auto ifOp = dyn_cast<scf::IfOp>(yieldOp->getParentOp())) {
-          readValues.push_back(ifOp.getResult(use.getOperandNumber()));
-        }
-        if (forOp == yieldOp->getParentOp()) {
-          readValues.push_back(forOp.getRegionIterArg(use.getOperandNumber()));
-        }
-      } else {
-        modifiedValues.insert(use.getOwner()->getResults().begin(),
-                              use.getOwner()->getResults().end());
-      }
-    }
-  }
-  while (!modifiedValues.empty()) {
-    Value v = modifiedValues.pop_back_val();
-    for (auto &use : v.getUses()) {
-      if (llvm::is_contained(stores, use.getOwner())) {
-        return true; // RMW!
-      }
-      if (auto yieldOp = dyn_cast<scf::YieldOp>(use.getOwner())) {
-        if (auto ifOp = dyn_cast<scf::IfOp>(yieldOp->getParentOp())) {
-          modifiedValues.insert(ifOp.getResult(use.getOperandNumber()));
-        }
-        if (forOp == yieldOp->getParentOp()) {
-          modifiedValues.insert(forOp.getRegionIterArg(use.getOperandNumber()));
-        }
-      } else {
-        modifiedValues.insert(use.getOwner()->getResults().begin(),
-                              use.getOwner()->getResults().end());
-      }
-    }
-  }
-  return false;
-=======
 Value mlir::triton::createAlloc(scf::ForOp forOp, RankedTensorType ty,
                                 Location loc,
                                 gpu::SharedEncodingTrait sharedEnc,
@@ -657,5 +521,140 @@
   return mlir::cast<IntegerAttr>(
              forOp->getAttr(mlir::triton::kNumStagesAttrName))
       .getInt();
->>>>>>> 49040343
+}
+
+bool mlir::triton::mmaHasPipelineableOperands(
+    Operation *op, scf::ForOp forOp,
+    std::function<bool(Operation *)> isLoadPipelineable) {
+  assert((isa<ttng::MMAv5OpInterface>(op)) && "Only MMA ops are supported");
+  // Accumulator alloc must be outside the loop.
+  auto mmaOp = cast<ttng::MMAv5OpInterface>(op);
+  auto tmemAlloc = mmaOp.getAccumulator().getDefiningOp<ttng::TMEMAllocOp>();
+  if (!tmemAlloc) {
+    return false;
+  }
+  if (!forOp.isDefinedOutsideOfLoop(tmemAlloc)) {
+    return false;
+  }
+  // Operands of the MMA op must come from the (to be pipelined) load, or
+  // from outside the loop.
+  auto comesFromLoadOrOutsideLoop = [&](Value v) {
+    if (forOp.isDefinedOutsideOfLoop(v)) {
+      return true;
+    }
+    // Do not walk through the Block Arguments.
+    if (!v.getDefiningOp()) {
+      return false;
+    }
+    while (isa<ttg::MemDescTransOp>(v.getDefiningOp())) {
+      v = v.getDefiningOp()->getOperand(0);
+    }
+    if (auto localAlloc = dyn_cast<ttg::LocalAllocOp>(v.getDefiningOp())) {
+      if (!localAlloc.getSrc()) {
+        return false;
+      }
+      if (forOp.isDefinedOutsideOfLoop(localAlloc.getSrc())) {
+        return true;
+      }
+      if (isa<tt::LoadOp, tt::ExperimentalDescriptorLoadOp,
+              tt::ExperimentalDescriptorGatherOp>(
+              localAlloc.getSrc().getDefiningOp())) {
+        return isLoadPipelineable(localAlloc.getSrc().getDefiningOp());
+      }
+    }
+    return false;
+  };
+  if (auto dotOp = dyn_cast<tt::DotOpInterface>(op)) {
+    if (!comesFromLoadOrOutsideLoop(dotOp.getA()) ||
+        !comesFromLoadOrOutsideLoop(dotOp.getB())) {
+      return false;
+    }
+  }
+
+  // For scaled MMA check if the scales are passed through shared memory, and
+  // also coming from load or outside the loop.
+  if (auto scaledOp = dyn_cast<ttng::TCGen5MMAScaledOp>(op)) {
+    if (!isa<ttg::SharedEncodingTrait>(
+            scaledOp.getAScale().getType().getEncoding()) ||
+        !isa<ttg::SharedEncodingTrait>(
+            scaledOp.getBScale().getType().getEncoding()))
+      return false;
+    if (!comesFromLoadOrOutsideLoop(scaledOp.getAScale()) ||
+        !comesFromLoadOrOutsideLoop(scaledOp.getBScale()))
+      return false;
+  }
+  return true;
+}
+
+// Return true if the accumulator of an mma in subsequent iterations is either
+// independent from the previous iteration (overwritten) or completely reused,
+// without read-modify-write.
+// Otherwise, we can not pipeline the MMA, as we need to insert a wait after the
+// mma to read back the accumulator for RMW.
+bool mlir::triton::hasAccReadModifyWrite(Operation *op, scf::ForOp forOp) {
+  auto mma = cast<ttng::MMAv5OpInterface>(op);
+  auto tmemAlloc = mma.getAccumulator().getDefiningOp<ttng::TMEMAllocOp>();
+  if (!tmemAlloc || !forOp.isDefinedOutsideOfLoop(tmemAlloc)) {
+    // Alloc not hoisted, or IR is not canonicalized. Pessimistically assume
+    // the accumulator is read-modify-written.
+    return true;
+  }
+  SmallVector<Operation *> stores;
+  SmallVector<Operation *> loads;
+  for (auto user : tmemAlloc->getUsers()) {
+    if (isa<ttng::TMEMStoreOp>(user) &&
+        forOp->isAncestor(user->getParentOp())) {
+      stores.push_back(cast<ttng::TMEMStoreOp>(user));
+    }
+    if (isa<ttng::TMEMLoadOp>(user) && forOp->isAncestor(user->getParentOp())) {
+      loads.push_back(cast<ttng::TMEMLoadOp>(user));
+    }
+  }
+  if (stores.empty() || loads.empty()) {
+    return false;
+  }
+  SmallVector<Value> readValues;
+  llvm::SetVector<Value> modifiedValues;
+  for (auto load : loads) {
+    readValues.push_back(load->getResult(0));
+  }
+  while (!readValues.empty()) {
+    Value v = readValues.pop_back_val();
+    for (auto &use : v.getUses()) {
+      if (llvm::is_contained(stores, use.getOwner())) {
+        continue; // R-W, not midified, this is safe
+      }
+      if (auto yieldOp = dyn_cast<scf::YieldOp>(use.getOwner())) {
+        if (auto ifOp = dyn_cast<scf::IfOp>(yieldOp->getParentOp())) {
+          readValues.push_back(ifOp.getResult(use.getOperandNumber()));
+        }
+        if (forOp == yieldOp->getParentOp()) {
+          readValues.push_back(forOp.getRegionIterArg(use.getOperandNumber()));
+        }
+      } else {
+        modifiedValues.insert(use.getOwner()->getResults().begin(),
+                              use.getOwner()->getResults().end());
+      }
+    }
+  }
+  while (!modifiedValues.empty()) {
+    Value v = modifiedValues.pop_back_val();
+    for (auto &use : v.getUses()) {
+      if (llvm::is_contained(stores, use.getOwner())) {
+        return true; // RMW!
+      }
+      if (auto yieldOp = dyn_cast<scf::YieldOp>(use.getOwner())) {
+        if (auto ifOp = dyn_cast<scf::IfOp>(yieldOp->getParentOp())) {
+          modifiedValues.insert(ifOp.getResult(use.getOperandNumber()));
+        }
+        if (forOp == yieldOp->getParentOp()) {
+          modifiedValues.insert(forOp.getRegionIterArg(use.getOperandNumber()));
+        }
+      } else {
+        modifiedValues.insert(use.getOwner()->getResults().begin(),
+                              use.getOwner()->getResults().end());
+      }
+    }
+  }
+  return false;
 }