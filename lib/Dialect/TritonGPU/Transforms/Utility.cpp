#include "triton/Analysis/Utility.h"

#include <fstream>

#include "mlir/Analysis/SliceAnalysis.h"
#include "mlir/Dialect/SCF/IR/SCF.h"
#include "mlir/IR/IRMapping.h"
#include "mlir/Support/LLVM.h"
#include "mlir/Transforms/GreedyPatternRewriteDriver.h"
#include "triton/Analysis/AxisInfo.h"
#include "triton/Conversion/TritonToTritonGPU/TritonToTritonGPUPass.h"
#include "triton/Dialect/Triton/IR/Dialect.h"
#include "triton/Dialect/Triton/IR/Utility.h"
#include "triton/Dialect/TritonGPU/IR/Dialect.h"
#include "triton/Dialect/TritonGPU/IR/LinearLayoutConversions.h"
#include "triton/Dialect/TritonGPU/Transforms/Utility.h"
#include "triton/Dialect/TritonNvidiaGPU/IR/Dialect.h"
#include "llvm/Support/Debug.h"
#define DEBUG_TYPE "ttg-utility"
#define DBGS() (llvm::dbgs() << "[" DEBUG_TYPE "]: ")
#define LDBG(X) LLVM_DEBUG(DBGS() << X << "\n")

namespace tt = mlir::triton;
namespace ttg = mlir::triton::gpu;
namespace mlir {

using namespace triton;

SmallVector<unsigned, 3> mmaVersionToInstrShape(int version,
                                                const ArrayRef<int64_t> &shape,
                                                Type eltType, int numWarps) {
  if (version == 1)
    return {16, 16};
  else if (version == 2) {
    auto rank = shape.size();
    SmallVector<unsigned, 3> ret(rank, 1);
    ret[rank - 1] = 8;
    ret[rank - 2] = 16;
    return ret;
  } else if (version == 3) {
    unsigned k = 256 / eltType.getIntOrFloatBitWidth();
    if (shape[0] % 64 != 0 || shape[1] % 8 != 0) {
      assert(false && "type not supported");
      return {0, 0, 0};
    }
    SmallVector<unsigned> validN;

    // MMAv3 with larger instruction shape is preferred.
    if (llvm::isa<Float8E5M2Type, Float8E4M3FNType, Float8E4M3FNUZType>(
            eltType) ||
        eltType.isF16() || eltType.isBF16() || eltType.isF32()) {
      validN.assign({256, 248, 240, 232, 224, 216, 208, 200, 192, 184, 176,
                     168, 160, 152, 144, 136, 128, 120, 112, 104, 96,  88,
                     80,  72,  64,  56,  48,  40,  32,  24,  16,  8});
    }

    if (eltType.isInteger(8)) {
      validN.assign({224, 208, 192, 176, 160, 144, 128, 112, 96, 80, 64, 48, 32,
                     24, 16, 8});
    }

    unsigned m = 16;
    unsigned mWarps = std::max<unsigned>(shape[0] / m, 1);
    unsigned nWarps = std::max<unsigned>(numWarps / mWarps, 1);
    unsigned maxN = std::max<unsigned>(shape[1] / nWarps, 8);
    for (auto n : validN) {
      if (shape[1] % n == 0 && n <= maxN) {
        return {m, n, k};
      }
    }

    assert(false && "type not supported");
    return {0, 0, 0};
  } else if (version == 5) {
    unsigned m = shape[0] >= 128 ? 128 : 64;
    // Right now default to distributing along N. TODO: For cases where we have
    // dot followed by reduction we need to be able to distribute along M.
    //    if (numWarps > 4)
    //      m = 64;
    unsigned n = shape[1] >= 256 ? 256 : shape[1];
    unsigned k = 256 / eltType.getIntOrFloatBitWidth();
    return {m, n, k};
  } else {
    assert(false && "version not supported");
    return {0, 0};
  }
}

bool isLoadFromTensorPtr(triton::LoadOp op) {
  return mlir::triton::isTensorPointerType(op.getPtr().getType());
}

SmallVector<unsigned, 4> argSort(const SmallVector<int64_t> &arr) {
  SmallVector<unsigned, 4> ret(arr.size());
  std::iota(ret.begin(), ret.end(), 0);
  std::stable_sort(ret.begin(), ret.end(),
                   [&](unsigned x, unsigned y) { return arr[x] > arr[y]; });
  return ret;
}

Value getMemAccessPtr(Operation *op) {
  if (auto ld = dyn_cast<triton::LoadOp>(op))
    return ld.getPtr();
  if (auto atomic = dyn_cast<triton::AtomicRMWOp>(op))
    return atomic.getPtr();
  if (auto atomic = dyn_cast<triton::AtomicCASOp>(op))
    return atomic.getPtr();
  if (auto copy = dyn_cast<triton::gpu::AsyncCopyGlobalToLocalOp>(op))
    return copy.getSrc();
  if (auto store = dyn_cast<triton::StoreOp>(op))
    return store.getPtr();
  return nullptr;
}

unsigned getElementBitWidth(RankedTensorType type) {
  auto typeForMem =
      isa<PointerType>(type.getElementType())
          ? cast<PointerType>(type.getElementType()).getPointeeType()
          : type.getElementType();
  return typeForMem.getIntOrFloatBitWidth();
}

unsigned getNumElementsPerThread(Operation *op, SmallVector<unsigned> order,
                                 ModuleAxisInfoAnalysis &axisInfoAnalysis) {
  Value val = getMemAccessPtr(op);
  auto ty = cast<RankedTensorType>(val.getType());
  auto shapePerCTA = triton::gpu::getShapePerCTA(ty);
  AxisInfo &valInfo = *axisInfoAnalysis.getAxisInfo(val);
  unsigned elemNumBits = getElementBitWidth(ty);
  unsigned elemNumBytes = std::max(elemNumBits / 8, 1u);
  unsigned maxMultipleBytes = valInfo.getDivisibility(order[0]);
  unsigned maxMultiple = std::max(maxMultipleBytes / elemNumBytes, 1u);
  unsigned maxContig =
      std::min(valInfo.getContiguity(order[0]), shapePerCTA[order[0]]);
  unsigned alignment = std::min(maxMultiple, maxContig);
  unsigned currPerThread = std::min(alignment, 128 / elemNumBits);
  LDBG("elemNumBytes: " << elemNumBytes
                        << ", divisibility: " << maxMultipleBytes
                        << ", contig: " << valInfo.getContiguity(order[0])
                        << ", alignment: " << alignment);
  return currPerThread;
}

bool isView(Operation *op) {
  return isa<ExpandDimsOp, ReshapeOp, TransOp, JoinOp, SplitOp>(op);
}

//===----------------------------------------------------------------------===//
// GraphDumper
//===----------------------------------------------------------------------===//

GraphDumper::NodeInfo GraphDumper::onValue(Value value) const {
  return {{"shape", "box"}, {"style", "filled"}, {"fillcolor", "white"}};
}

GraphDumper::NodeInfo GraphDumper::onOperation(Operation *op) const {
  return {{"shape", "ellipse"}, {"style", "filled"}, {"fillcolor", "white"}};
}

std::string GraphDumper::dump(triton::FuncOp func) const {
  llvm::SetVector<Value> values;
  llvm::SetVector<Operation *> operations;

  func.walk([&](Operation *op) {
    operations.insert(op);
    for (Value operand : op->getOperands())
      values.insert(operand);
    for (Value result : op->getResults())
      values.insert(result);
  });

  std::ostringstream oss;
  oss << "// Generated by Triton GraphDumper\n"
      << "\n"
      << "digraph {\n";

  oss << "    // Value Nodes\n";
  for (Value value : values)
    oss << "    " << emitValueNode(value) << "\n";
  oss << "\n";

  oss << "    // Operation Nodes\n";
  for (Operation *op : operations)
    oss << "    " << emitOperationNode(op) << "\n";
  oss << "\n";

  oss << "    // Edges\n";
  for (Operation *op : operations) {
    for (Value operand : op->getOperands())
      oss << "    " << emitEdge(getUniqueId(operand), getUniqueId(op)) << "\n";
    for (Value result : op->getResults())
      oss << "    " << emitEdge(getUniqueId(op), getUniqueId(result)) << "\n";
  }

  oss << "}\n";
  return oss.str();
}

void GraphDumper::dumpToFile(triton::FuncOp func,
                             const std::string &filename) const {
  std::ofstream ofs(filename);
  ofs << dump(func);
}

std::string GraphDumper::getShapeStr(const Type &type) const {
  std::ostringstream oss;
  oss << "[";
  if (auto tensorTy = dyn_cast<RankedTensorType>(type)) {
    auto shape = tensorTy.getShape();
    for (unsigned i = 0; i < shape.size(); ++i) {
      if (i > 0)
        oss << ", ";
      oss << shape[i];
    }
  }
  oss << "]";
  return oss.str();
}

std::string GraphDumper::getUniqueId(Value value) const {
  std::ostringstream oss;
  oss << value.getImpl();
  return oss.str();
}

std::string GraphDumper::getUniqueId(Operation *op) const {
  std::ostringstream oss;
  oss << op;
  return oss.str();
}

std::string GraphDumper::emitNode(const std::string &id,
                                  const GraphDumper::NodeInfo info) const {
  std::ostringstream oss;
  oss << "\"" << id << "\" [";
  for (auto it = info.begin(); it != info.end(); ++it) {
    if (it != info.begin())
      oss << ", ";
    oss << it->first << " = \"" << it->second << "\"";
  }
  oss << "];";
  return oss.str();
}

std::string GraphDumper::emitEdge(const std::string &srcId,
                                  const std::string &destId) const {
  std::ostringstream oss;
  oss << "\"" << srcId << "\" -> \"" << destId << "\";";
  return oss.str();
}

std::string GraphDumper::emitValueNode(Value value) const {
  NodeInfo info = onValue(value);
  if (info.find("label") == info.end()) {
    std::string shapeStr = getShapeStr(value.getType());
    if (auto arg = mlir::dyn_cast<BlockArgument>(value))
      info["label"] =
          "BlockArg" + std::to_string(arg.getArgNumber()) + " " + shapeStr;
    else
      info["label"] = shapeStr;
  }
  return emitNode(getUniqueId(value), info);
}

std::string GraphDumper::emitOperationNode(Operation *op) const {
  NodeInfo info = onOperation(op);
  if (info.find("label") == info.end())
    info["label"] = op->getName().getStringRef().str();
  return emitNode(getUniqueId(op), info);
}

//===----------------------------------------------------------------------===//
// GraphLayoutMarker
//===----------------------------------------------------------------------===//

GraphDumper::NodeInfo GraphLayoutMarker::onValue(Value value) const {
  std::string color = getColor(value.getType());
  return {{"shape", "box"}, {"style", "filled"}, {"fillcolor", color}};
}

std::string GraphLayoutMarker::getColor(const Type &type) const {
  if (auto tensorTy = dyn_cast<RankedTensorType>(type)) {
    auto layout = tensorTy.getEncoding();
    if (isa<triton::gpu::BlockedEncodingAttr>(layout))
      return "green";
    else if (isa<triton::gpu::SliceEncodingAttr>(layout))
      return "yellow";
    else if (isa<triton::gpu::NvidiaMmaEncodingAttr>(layout))
      return "lightslateblue";
    else if (isa<triton::gpu::DotOperandEncodingAttr>(layout))
      return "orange";
    else if (isa<triton::gpu::SharedEncodingTrait>(layout))
      return "orangered";
    else {
      llvm::report_fatal_error("Unrecognized layout");
      return "unknown";
    }
  } else {
    return "white";
  }
}
// -------------------------------------------------------------------------- //

static Attribute inferDstEncoding(triton::ReduceOp op, Attribute encoding) {
  return triton::gpu::SliceEncodingAttr::get(
      op->getContext(), op.getAxis(),
      cast<ttg::DistributedEncodingTrait>(encoding));
}

static Attribute inferDstEncoding(triton::ExpandDimsOp op, Attribute encoding) {
  auto sliceEncoding = mlir::dyn_cast<triton::gpu::SliceEncodingAttr>(encoding);
  if (!sliceEncoding)
    return {};
  if (op.getAxis() != sliceEncoding.getDim())
    return {};
  return sliceEncoding.getParent();
}

static Attribute inferDstEncoding(JoinOp op, Attribute srcEnc) {
  Attribute dstEnc;
  auto shape = op.getLhs().getType().getShape();
  if (srcEnc.getDialect()
          .getRegisteredInterface<DialectInferLayoutInterface>()
          ->inferDefaultJoinOpEncoding(srcEnc, dstEnc, shape,
                                       /*loc=*/std::nullopt)
          .succeeded()) {
    return dstEnc;
  }
  return {};
}

static Attribute inferDstEncoding(SplitOp op, Attribute srcEnc) {
  Attribute dstEnc;
  auto shape = op.getSrc().getType().getShape();
  if (srcEnc.getDialect()
          .getRegisteredInterface<DialectInferLayoutInterface>()
          ->inferSplitOpEncoding(srcEnc, dstEnc, shape,
                                 /*loc=*/std::nullopt)
          .succeeded()) {
    return dstEnc;
  }
  return {};
}

static Attribute inferSrcEncoding(triton::ReduceOp op, Attribute encoding) {
  auto sliceEncoding = mlir::dyn_cast<triton::gpu::SliceEncodingAttr>(encoding);
  if (!sliceEncoding)
    return {};
  if (op.getAxis() != sliceEncoding.getDim())
    return {};
  return sliceEncoding.getParent();
}

static Attribute inferSrcEncoding(triton::ExpandDimsOp op, Attribute encoding) {
  return triton::gpu::SliceEncodingAttr::get(
      op->getContext(), op.getAxis(),
      cast<ttg::DistributedEncodingTrait>(encoding));
}

static Attribute inferSrcEncoding(JoinOp op, Attribute dstEnc) {
  // Split is the inverse of join.
  auto shape = op.getResult().getType().getShape();
  Attribute srcEnc;
  if (dstEnc.getDialect()
          .getRegisteredInterface<DialectInferLayoutInterface>()
          ->inferSplitOpEncoding(dstEnc, srcEnc, shape, /*loc=*/std::nullopt)
          .succeeded()) {
    return srcEnc;
  }
  return {};
}

static Attribute inferSrcEncoding(SplitOp op, Attribute dstEnc) {
  // Join is the inverse of split.
  Attribute srcEnc;
  auto shape = op.getOutLHS().getType().getShape();
  if (dstEnc.getDialect()
          .getRegisteredInterface<DialectInferLayoutInterface>()
          ->inferDefaultJoinOpEncoding(dstEnc, srcEnc, shape,
                                       /*loc=*/std::nullopt)
          .succeeded()) {
    return srcEnc;
  }
  return {};
}

static Attribute inferSrcEncoding(GatherOp op, Attribute dstEnc) {
  // The index encoding is the same as the output encoding.
  return dstEnc;
}

static Attribute inferTransOpDstEncoding(Attribute srcEnc,
                                         ArrayRef<int64_t> shape,
                                         ArrayRef<int32_t> order) {
  // Simply forward to the existing inferTransOpEncoding function.
  Attribute retEncoding;
  if (succeeded(
          srcEnc.getDialect()
              .getRegisteredInterface<triton::DialectInferLayoutInterface>()
              ->inferTransOpEncoding(srcEnc, shape, order, retEncoding))) {
    return retEncoding;
  }
  return {};
}

static Attribute inferDstEncoding(triton::gpu::Fp4ToFpOp op, Attribute srcEnc) {
  Attribute dstEnc;
  auto shape = op.getSrc().getType().getShape();
  auto result =
      srcEnc.getDialect()
          .getRegisteredInterface<triton::DialectInferLayoutInterface>()
          ->inferFp4ToFpOpEncoding(shape, op.getAxis(), srcEnc, dstEnc,
                                   /*fwdInference*/ true, std::nullopt);
  assert(succeeded(result));
  return dstEnc;
}

static Attribute inferSrcEncoding(triton::gpu::Fp4ToFpOp op, Attribute dstEnc) {
  Attribute srcEnc;
  auto shape = op.getSrc().getType().getShape();
  if (succeeded(
          dstEnc.getDialect()
              .getRegisteredInterface<triton::DialectInferLayoutInterface>()
              ->inferFp4ToFpOpEncoding(shape, op.getAxis(), dstEnc, srcEnc,
                                       /*fwdInference*/ false, std::nullopt))) {
    return srcEnc;
  }
  return {};
}

static Attribute inferDstEncoding(triton::TransposeOpInterface op,
                                  Attribute encoding) {
  return inferTransOpDstEncoding(
      encoding, cast<RankedTensorType>(op.getSrc().getType()).getShape(),
      op.getOrder());
}

static Attribute inferSrcEncoding(triton::TransposeOpInterface op,
                                  Attribute encoding) {
  // We want to solve for srcEnc in
  //   transpose(srcEnc, order) -> dstEnc.
  // Given the identity
  //   transpose(transpose(x, order), inverse(order)) == x,
  // we can see this is equivalent to
  //   transpose(dstEnc, inverse(order)) -> srcEnc.
  auto shape = cast<RankedTensorType>(op->getResult(0).getType()).getShape();
  return inferTransOpDstEncoding(encoding, shape,
                                 triton::inversePermutation(op.getOrder()));
}

static Attribute inferReshapeOpDstEncoding(ArrayRef<int64_t> srcShape,
                                           Attribute srcEnc,
                                           ArrayRef<int64_t> dstShape,
                                           bool allowReorder) {
  // We don't do anything smart to allow-reorder reshapes here.  They are
  // handled in OptimizeThreadLocality.
  if (allowReorder)
    return {};

  Attribute dstEnc;
  auto result =
      srcEnc.getDialect()
          .getRegisteredInterface<triton::DialectInferLayoutInterface>()
          ->inferReshapeOpEncoding(srcShape, srcEnc, dstShape, dstEnc,
                                   /*loc=*/std::nullopt);
  assert(succeeded(result));
  return dstEnc;
}

static Attribute inferDstEncoding(triton::ReshapeOp op, Attribute encoding) {
  return inferReshapeOpDstEncoding(op.getSrc().getType().getShape(), encoding,
                                   op.getType().getShape(),
                                   op.getAllowReorder());
}

static Attribute inferDstEncoding(GatherOp op, Attribute encoding) {
  // The output encoding is the same as the index encoding.
  // FIXME: This assumes `encoding` is the index encoding, which can be
  // different than the source encoding.
  return encoding;
}

static Attribute inferSrcEncoding(triton::ReshapeOp op, Attribute encoding) {
  // The encoding of x given the encoding of y in `reshape(x) -> y` is the same
  // as the encoding of x given the encoding of y in `reshape(y) -> x`.  It's an
  // invariant of inferReshapeOpNoReorderEncoding that it's symmetric in this
  // way.
  return inferReshapeOpDstEncoding(op.getType().getShape(), encoding,
                                   op.getSrc().getType().getShape(),
                                   op.getAllowReorder());
}

static bool isSingleValue(Value value) {
  // Don't consider load as expensive if it is loading a scalar.
  if (auto tensorTy = dyn_cast<RankedTensorType>(value.getType()))
    return tensorTy.getNumElements() == 1;
  // TODO: Handle other cases.
  // For example, when ptr is a tensor of single value.
  // It means that ptr is a resultant of broadcast or generated through
  // a chain of broadcast and other operations.
  // Rematerialize it without considering contiguous memory access pattern is
  // fine.
  return true;
}

Attribute inferSrcEncoding(Operation *op, Attribute encoding) {
  if (isa<triton::ScanOp>(op)) {
    // Scan only supports blocked encoding at the moment.
    if (!isa<triton::gpu::BlockedEncodingAttr>(encoding))
      return {};
  }
  if (op->hasTrait<mlir::OpTrait::SameOperandsAndResultEncoding>() ||
      op->hasTrait<mlir::OpTrait::SameLoadStoreOperandsAndResultEncoding>() ||
      op->hasTrait<mlir::OpTrait::Elementwise>() ||
      isa<scf::WhileOp, scf::YieldOp, scf::ConditionOp,
          nvidia_gpu::WarpGroupDotWaitOp>(op)) {
    return encoding;
  }

  if (auto reduceOp = dyn_cast<triton::ReduceOp>(op))
    return inferSrcEncoding(reduceOp, encoding);
  if (auto expand = dyn_cast<triton::ExpandDimsOp>(op))
    return inferSrcEncoding(expand, encoding);
  if (auto join = dyn_cast<triton::JoinOp>(op))
    return inferSrcEncoding(join, encoding);
  if (auto split = dyn_cast<triton::SplitOp>(op))
    return inferSrcEncoding(split, encoding);
  if (auto trans = dyn_cast<triton::TransposeOpInterface>(op))
    return inferSrcEncoding(trans, encoding);
  if (auto reshape = dyn_cast<triton::ReshapeOp>(op))
    return inferSrcEncoding(reshape, encoding);
  if (auto gather = dyn_cast<triton::GatherOp>(op))
    return inferSrcEncoding(gather, encoding);
  if (auto fp4ToFp = dyn_cast<triton::gpu::Fp4ToFpOp>(op))
    return inferSrcEncoding(fp4ToFp, encoding);

  return {};
}

Attribute inferDstEncoding(Operation *op, Attribute encoding) {
  if (isa<triton::ScanOp>(op)) {
    if (!isa<triton::gpu::BlockedEncodingAttr>(encoding))
      return {};
  }
  if (op->hasTrait<mlir::OpTrait::SameOperandsAndResultEncoding>() ||
      op->hasTrait<mlir::OpTrait::SameLoadStoreOperandsAndResultEncoding>() ||
      op->hasTrait<mlir::OpTrait::Elementwise>() ||
      isa<scf::WhileOp, scf::ForOp, scf::YieldOp, scf::ConditionOp,
          nvidia_gpu::WarpGroupDotWaitOp>(op))
    return encoding;
  if (auto reduceOp = dyn_cast<triton::ReduceOp>(op))
    return inferDstEncoding(reduceOp, encoding);
  if (auto expand = dyn_cast<triton::ExpandDimsOp>(op))
    return inferDstEncoding(expand, encoding);
  if (auto join = dyn_cast<triton::JoinOp>(op))
    return inferDstEncoding(join, encoding);
  if (auto split = dyn_cast<triton::SplitOp>(op))
    return inferDstEncoding(split, encoding);
  if (auto trans = dyn_cast<triton::TransposeOpInterface>(op))
    return inferDstEncoding(trans, encoding);
  if (auto reshape = dyn_cast<triton::ReshapeOp>(op))
    return inferDstEncoding(reshape, encoding);
  if (auto gather = dyn_cast<triton::GatherOp>(op))
    return inferDstEncoding(gather, encoding);
  if (auto fp4ToFp = dyn_cast<triton::gpu::Fp4ToFpOp>(op))
    return inferDstEncoding(fp4ToFp, encoding);

  return {};
}

bool isExpensiveLoadOrStore(Operation *op) {
  // Case 1: Pointer of tensor is always expensive
  auto operandType = op->getOperand(0).getType();
  if (triton::isTensorPointerType(operandType))
    return true;
  // Case 2a: A size 1 tensor is not expensive since all threads will load the
  // same
  if (isSingleValue(op->getOperand(0)))
    return false;
  // Case 2b: Tensor of pointers has more threads than elements
  // we can presume a high hit-rate that makes it cheap to load
  auto ptrType = cast<RankedTensorType>(op->getOperand(0).getType());
  auto mod = op->getParentOfType<ModuleOp>();
  int numWarps = triton::gpu::lookupNumWarps(op);
  int threadsPerWarp = triton::gpu::TritonGPUDialect::getThreadsPerWarp(mod);
  if (ptrType.getNumElements() < numWarps * threadsPerWarp)
    return false;
  return true;
}

bool isExpensiveToRemat(Operation *op, Attribute &targetEncoding) {
  if (!op)
    return true;
  if (isa<triton::LoadOp, triton::StoreOp>(op))
    return isExpensiveLoadOrStore(op);
  if (isa<triton::CatOp>(op))
    return triton::gpu::isExpensiveCat(cast<triton::CatOp>(op), targetEncoding);
  if (isa<triton::gpu::AsyncCopyGlobalToLocalOp, triton::AtomicRMWOp,
          triton::AtomicCASOp, triton::DotOp>(op))
    return true;
  if (isa<scf::YieldOp, scf::ForOp, scf::IfOp, scf::WhileOp, scf::ConditionOp>(
          op))
    return true;
  return false;
}

bool canFoldIntoConversion(Operation *op, Attribute targetEncoding) {
  if (isa<triton::CatOp>(op))
    return !triton::gpu::isExpensiveCat(cast<triton::CatOp>(op),
                                        targetEncoding);
  if (auto convert = dyn_cast<triton::gpu::ConvertLayoutOp>(op)) {
    if (mlir::isa<triton::gpu::NvidiaMmaEncodingAttr>(targetEncoding)) {
      auto srcEncoding = convert.getSrc().getType().getEncoding();
      if (targetEncoding != srcEncoding)
        return false;
    }
    return true;
  }

  if (auto reshape = dyn_cast<triton::ReshapeOp>(op)) {
    auto reshapeDstType = reshape.getType();
    RankedTensorType newDstType =
        RankedTensorType::get(reshapeDstType.getShape(),
                              reshapeDstType.getElementType(), targetEncoding);
    return reshape.getAllowReorder() && !reshape.getEfficientLayout() &&
           !triton::gpu::isExpensiveView(reshape.getSrc().getType(),
                                         newDstType);
  }
  return isa<triton::gpu::ConvertLayoutOp, arith::ConstantOp,
             triton::MakeRangeOp, triton::SplatOp, triton::HistogramOp,
             triton::gpu::LocalAllocOp, triton::gpu::LocalLoadOp,
             triton::gpu::LocalStoreOp>(op);
}

scf::ForOp replaceForOpWithNewSignature(
    OpBuilder &rewriter, scf::ForOp loop, ValueRange newIterOperands,
    SmallVectorImpl<std::tuple<Value, Value>> &replacements) {
  OpBuilder::InsertionGuard g(rewriter);
  rewriter.setInsertionPoint(loop);

  // Create a new loop before the existing one, with the extra operands.
  auto operands = llvm::to_vector<4>(loop.getInitArgs());
  operands.append(newIterOperands.begin(), newIterOperands.end());
  scf::ForOp newLoop = rewriter.create<scf::ForOp>(
      loop.getLoc(), loop.getLowerBound(), loop.getUpperBound(), loop.getStep(),
      operands);
  newLoop->setAttrs(loop->getAttrs());
  newLoop.getBody()->erase();
  newLoop.getRegion().getBlocks().splice(
      newLoop.getRegion().getBlocks().begin(), loop.getRegion().getBlocks());
  for (Value operand : newIterOperands)
    newLoop.getBody()->addArgument(operand.getType(), operand.getLoc());

  for (auto it : llvm::zip(loop.getResults(), newLoop.getResults().take_front(
                                                  loop.getNumResults())))
    replacements.push_back(it);
  return newLoop;
}

scf::ForOp replaceForOpWithNewSignature(OpBuilder &rewriter, scf::ForOp loop,
                                        ValueRange newIterOperands) {
  SmallVector<std::tuple<Value, Value>> replacements;
  auto newForOp = replaceForOpWithNewSignature(rewriter, loop, newIterOperands,
                                               replacements);
<<<<<<< HEAD
  for (auto &kv : replacements) {
    std::get<0>(kv).replaceAllUsesWith(std::get<1>(kv));
=======
  for (auto [result, value] : replacements) {
    result.replaceAllUsesWith(value);
>>>>>>> 49040343
  }
  return newForOp;
}

scf::WhileOp replaceWhileOpWithNewSignature(
    OpBuilder &rewriter, scf::WhileOp loop, ValueRange newIterOperands,
    TypeRange newResultTypes,
    SmallVectorImpl<std::tuple<Value, Value>> &replacements) {
  OpBuilder::InsertionGuard g(rewriter);
  rewriter.setInsertionPoint(loop);

  // Create a new loop before the existing one, with the extra operands.
  auto operands = llvm::to_vector<4>(loop.getInits());
  operands.append(newIterOperands.begin(), newIterOperands.end());

  // Result and operand types
  SmallVector<Type> resultTypes;
  SmallVector<Type> argsTypesBefore;
  for (auto res : loop.getResults())
    resultTypes.push_back(res.getType());
  for (auto type : newResultTypes)
    resultTypes.push_back(type);
  for (Value operand : operands)
    argsTypesBefore.push_back(operand.getType());
  scf::WhileOp newLoop =
      rewriter.create<scf::WhileOp>(loop.getLoc(), resultTypes, operands);
  newLoop->setAttrs(loop->getAttrs());

  SmallVector<Location> bbArgLocsBefore(argsTypesBefore.size(), loop.getLoc());
  SmallVector<Location> bbArgLocsAfter(resultTypes.size(), loop.getLoc());
  rewriter.createBlock(&newLoop.getBefore(), {}, argsTypesBefore,
                       bbArgLocsBefore);
  rewriter.createBlock(&newLoop.getAfter(), {}, resultTypes, bbArgLocsAfter);

  // Copy regions
  for (int i = 0; i < loop.getNumRegions(); ++i)
    newLoop->getRegion(i).front().getOperations().splice(
        newLoop->getRegion(i).front().getOperations().begin(),
        loop->getRegion(i).front().getOperations());

  // Remap arguments
  for (auto [oldArg, newArg] : llvm::zip(
           loop.getBeforeArguments(), newLoop.getBeforeArguments().take_front(
                                          loop.getBeforeArguments().size())))
    oldArg.replaceAllUsesWith(newArg);
  for (auto [oldArg, newArg] : llvm::zip(loop.getAfterArguments(),
                                         newLoop.getAfterArguments().take_front(
                                             loop.getAfterArguments().size())))
    oldArg.replaceAllUsesWith(newArg);

  // Stack the new results
  for (auto it : llvm::zip(loop.getResults(), newLoop.getResults().take_front(
                                                  loop.getNumResults())))
    replacements.push_back(it);

  return newLoop;
}

scf::WhileOp replaceWhileOpWithNewSignature(OpBuilder &rewriter,
                                            scf::WhileOp loop,
                                            ValueRange newIterOperands,
                                            TypeRange newResultTypes) {
  SmallVector<std::tuple<Value, Value>> replacements;
  auto newWhileOp = replaceWhileOpWithNewSignature(
      rewriter, loop, newIterOperands, newResultTypes, replacements);
  for (auto &kv : replacements) {
    std::get<0>(kv).replaceAllUsesWith(std::get<1>(kv));
  }
  return newWhileOp;
}

scf::IfOp replaceIfOpWithNewSignature(
    OpBuilder &rewriter, scf::IfOp ifOp, TypeRange newResultTypes,
    SmallVectorImpl<std::tuple<Value, Value>> &replacements) {
  OpBuilder::InsertionGuard g(rewriter);
  rewriter.setInsertionPoint(ifOp);

  // Create a new loop before the existing one, with the extra operands.
  auto resultTypes = llvm::to_vector<4>(ifOp.getResults().getTypes());
  resultTypes.append(newResultTypes.begin(), newResultTypes.end());
  scf::IfOp newIf = rewriter.create<scf::IfOp>(ifOp.getLoc(), resultTypes,
                                               ifOp.getCondition());
  newIf->setAttrs(ifOp->getAttrs());

  newIf.getThenRegion().takeBody(ifOp.getThenRegion());
  newIf.getElseRegion().takeBody(ifOp.getElseRegion());
  scf::IfOp::ensureTerminator(newIf.getThenRegion(), rewriter, ifOp.getLoc());
  scf::IfOp::ensureTerminator(newIf.getElseRegion(), rewriter, ifOp.getLoc());

  for (auto it : llvm::zip(ifOp.getResults(),
                           newIf.getResults().take_front(ifOp.getNumResults())))
    replacements.push_back(it);
  return newIf;
}

void appendToForOpYield(scf::ForOp forOp, ArrayRef<Value> newOperands) {
  Operation *yieldOp = forOp.getBody()->getTerminator();
  SmallVector<Value> operands(yieldOp->getOperands());
  operands.append(newOperands.begin(), newOperands.end());

  OpBuilder builder(yieldOp);
  builder.create<scf::YieldOp>(yieldOp->getLoc(), operands);
  yieldOp->erase();
}

scf::IfOp replaceIfOpWithNewSignature(OpBuilder &rewriter, scf::IfOp ifOp,
                                      TypeRange newResultTypes) {
  SmallVector<std::tuple<Value, Value>> replacements;
  auto newIfOp =
      replaceIfOpWithNewSignature(rewriter, ifOp, newResultTypes, replacements);
  for (auto &kv : replacements)
    std::get<0>(kv).replaceAllUsesWith(std::get<1>(kv));
  return newIfOp;
}

Operation *cloneWithInferType(mlir::OpBuilder &rewriter, Operation *op,
                              IRMapping &mapping) {
  Operation *newOp = rewriter.clone(*op, mapping);
  // if input types haven't changed, we're done
  bool preserveTypes =
      std::all_of(op->operand_begin(), op->operand_end(), [&](Value v) {
        return !mapping.contains(v) ||
               v.getType() == mapping.lookup(v).getType();
      });
  if (preserveTypes)
    return newOp;

  if (newOp->getNumResults() == 0)
    return newOp;
  auto origType = dyn_cast<RankedTensorType>(op->getResult(0).getType());
  auto argType = dyn_cast<RankedTensorType>(newOp->getOperand(0).getType());
  if (!origType || !argType)
    return newOp;
  auto newType = RankedTensorType::get(
      origType.getShape(), origType.getElementType(), argType.getEncoding());
  newOp->getResult(0).setType(newType);
  auto typeInfer = dyn_cast<InferTypeOpInterface>(newOp);
  if (typeInfer) {
    SmallVector<Type, 1> newTypes;
    auto success = typeInfer.inferReturnTypes(
        newOp->getContext(), newOp->getLoc(), newOp->getOperands(),
        newOp->getAttrDictionary(), newOp->getPropertiesStorage(),
        newOp->getRegions(), newTypes);
    if (succeeded(success)) {
      for (size_t i = 0; i < newTypes.size(); i++)
        newOp->getResult(i).setType(newTypes[i]);
    }
  }
  return newOp;
}

// Check if the convert will be performed by reordering registers.
static bool isFreeConvert(Operation *op) {
  auto convertOp = dyn_cast<triton::gpu::ConvertLayoutOp>(op);
  if (!convertOp)
    return false;
  return cvtReordersRegisters(convertOp.getSrc().getType(),
                              convertOp.getType());
}

LogicalResult getConvertBackwardSlice(
    OpOperand &root, SetVector<Value> &slice, Attribute rootEncoding,
    DenseMap<Value, Attribute> &layout,
    std::function<bool(Operation *)> stopPropagation,
    std::function<Value(OpOperand &, Attribute)> getExistingConversion) {
  DenseSet<std::pair<OpOperand *, Attribute>> seen;
  SmallVector<std::pair<OpOperand *, Attribute>> queue;

  auto enqueue = [&](OpOperand &operand, Attribute encoding) {
    auto x = std::make_pair(&operand, encoding);
    if (!seen.insert(x).second) {
      return; // Already enqueued, skip
    }
    queue.push_back(x);
  };
  enqueue(root, rootEncoding);

  auto updateLayout = [&](Value value, Attribute encoding) {
    assert((isa<RankedTensorType>(value.getType())));
    slice.insert(value);
    Attribute &existing = layout[value];
    if (existing && existing != encoding)
      return failure();
    existing = encoding;
    return success();
  };

  while (!queue.empty()) {
    auto [currentValueUse, encoding] = queue.back();
    Value currentValue = currentValueUse->get();
    queue.pop_back();
    if (!isa<RankedTensorType>(currentValue.getType()))
      continue;
    // Skip propagating through for op results for now.
    // TODO: enable this based on needs.
    if (currentValue.getDefiningOp<scf::ForOp>())
      return failure();
    if (failed(updateLayout(currentValue, encoding)))
      return failure();

    Value existing;
    if (getExistingConversion &&
        (existing = getExistingConversion(*currentValueUse, encoding))) {
      if (failed(updateLayout(existing, encoding)))
        return failure();
      currentValue = existing;
    }

    if (auto ifOp = currentValue.getDefiningOp<scf::IfOp>()) {
      if (stopPropagation && stopPropagation(ifOp))
        continue;
      unsigned argIdx = mlir::cast<OpResult>(currentValue).getResultNumber();

      OpOperand &thenValue = ifOp.thenYield()->getOpOperand(argIdx);
      OpOperand &elseValue = ifOp.elseYield()->getOpOperand(argIdx);

      enqueue(thenValue, encoding);
      enqueue(elseValue, encoding);

      continue;
    }
    if (auto *definingOp = currentValue.getDefiningOp()) {
      // If the op has multiple results we need to update all results layout.
      for (Value result : definingOp->getResults()) {
        if (result == currentValue || !isa<RankedTensorType>(result.getType()))
          continue;
        if (failed(updateLayout(result, encoding)))
          return failure();
      }
      if (isFreeConvert(definingOp)) {
        enqueue(definingOp->getOpOperand(0), encoding);
        continue;
      }
      if (canFoldIntoConversion(definingOp, encoding))
        continue;
      if (stopPropagation && stopPropagation(definingOp))
        continue;
      if (isa<triton::CatOp>(definingOp))
        return failure();
      if (auto gather = dyn_cast<GatherOp>(definingOp)) {
        // Specially handle gather since its transfer function only applies
        // between its index operand and result.
        auto srcEncoding = inferSrcEncoding(gather, encoding);
        if (!srcEncoding)
          return failure();
        enqueue(gather.getIndicesMutable(), srcEncoding);
        continue;
      }
      for (auto [i, operand] : llvm::enumerate(definingOp->getOpOperands())) {
        auto srcEncoding = inferSrcEncoding(definingOp, encoding);
        if (!srcEncoding)
          return failure();
        enqueue(operand, srcEncoding);
      }
      continue;
    }
    auto blockArg = cast<BlockArgument>(currentValue);
    Block *block = blockArg.getOwner();
    Operation *parentOp = block->getParentOp();
    if (auto forOp = dyn_cast<scf::ForOp>(parentOp)) {
      OpOperand *initOperand = forOp.getTiedLoopInit(blockArg);
      OpOperand &yieldOperand = forOp.getBody()->getTerminator()->getOpOperand(
          blockArg.getArgNumber() - forOp.getNumInductionVars());
      enqueue(*initOperand, encoding);
      enqueue(yieldOperand, encoding);
      continue;
    }
    // TODO: add support for WhileOp and other region types.
    return failure();
  }
  return success();
}

// TODO(thomas): this is duplicated with what is in GPUToLLVM
//  Convert an \param index to a multi-dim coordinate given \param shape and
//  \param order.
SmallVector<Value> delinearize(OpBuilder &b, Location loc, Value linear,
                               ArrayRef<unsigned> shape,
                               ArrayRef<unsigned> order) {
  unsigned rank = shape.size();
  assert(rank == order.size());
  auto reordered = triton::applyPermutation(shape, order);
  auto reorderedMultiDim = delinearize(b, loc, linear, reordered);
  SmallVector<Value> multiDim(rank);
  for (unsigned i = 0; i < rank; ++i) {
    multiDim[order[i]] = reorderedMultiDim[i];
  }
  return multiDim;
}

SmallVector<Value> delinearize(OpBuilder &b, Location loc, Value linear,
                               ArrayRef<unsigned> shape) {
  unsigned rank = shape.size();
  assert(rank > 0);
  SmallVector<Value> multiDim(rank);
  if (rank == 1) {
    multiDim[0] = linear;
  } else {
    Value remained = linear;
    for (auto &&en : llvm::enumerate(shape.drop_back())) {
      auto dimSize = b.create<arith::ConstantIntOp>(loc, en.value(), 32);
      multiDim[en.index()] = b.create<arith::RemSIOp>(loc, remained, dimSize);
      remained = b.create<arith::DivSIOp>(loc, remained, dimSize);
    }
    multiDim[rank - 1] = remained;
  }
  return multiDim;
}

Value linearize(OpBuilder &b, Location loc, ArrayRef<Value> multiDim,
                ArrayRef<unsigned> shape, ArrayRef<unsigned> order) {
  return linearize(b, loc, triton::applyPermutation(multiDim, order),
                   triton::applyPermutation(shape, order));
}

Value linearize(OpBuilder &b, Location loc, ArrayRef<Value> multiDim,
                ArrayRef<unsigned> shape) {
  auto rank = multiDim.size();
  Value linear = b.create<arith::ConstantIntOp>(loc, 0, 32);
  if (rank > 0) {
    linear = multiDim.back();
    for (auto [dim, dimShape] :
         llvm::reverse(llvm::zip(multiDim.drop_back(), shape.drop_back()))) {
      Value dimSize = b.create<arith::ConstantIntOp>(loc, dimShape, 32);
      linear = b.create<arith::AddIOp>(
          loc, b.create<arith::MulIOp>(loc, linear, dimSize), dim);
    }
  }
  return linear;
}

bool isPureUnaryInlineAsm(Operation *op) {
  auto inlineAsmOp = dyn_cast<ElementwiseInlineAsmOp>(op);
  if (!inlineAsmOp)
    return false;
  return op->getNumOperands() == 1 && op->getNumResults() == 1 &&
         inlineAsmOp.getPure();
}

int getNVIDIAComputeCapability(Operation *module) {
  StringAttr targetAttr =
      module->getAttrOfType<StringAttr>(triton::gpu::AttrTargetName);
  assert(targetAttr && "Expected a target attribute on the module operation");

  StringRef ref = targetAttr.strref();
  assert(ref.starts_with("cuda:") &&
         "expected target attribute to be prefixed with \"cuda:\"");

  StringRef capabilityStr = ref.drop_front(5); // drop the "cuda:"
  int computeCapability;
  bool parseError = capabilityStr.getAsInteger(10, computeCapability);
  assert(!parseError &&
         "invalid compute capability string in target attribute");

  return computeCapability;
}

StringRef getAMDArch(Operation *module) {
  StringAttr targetAttr =
      module->getAttrOfType<StringAttr>(triton::gpu::AttrTargetName);
  assert(targetAttr && "Expected a target attribute on the module operation");

  StringRef ref = targetAttr.strref();
  assert(ref.starts_with("hip:") &&
         "expected target attribute to be prefixed with \"hip:\"");

  return ref.drop_front(4); // drop the "hip:"
}

// If all the transitive uses of the given value have are used by a convert to
// the same dot operand encoding, return the shared encoding that needs to be
// used to be compatible with users' layouts. If there are incompatible shared
// encodings, set incompatible to true.
std::optional<ttg::SwizzledSharedEncodingAttr>
getSharedEncIfAllUsersAreDotEnc(Value val, bool &incompatible) {
  ttg::SwizzledSharedEncodingAttr attr;
  incompatible = false;
  for (Operation *user : val.getUsers()) {
    ttg::SwizzledSharedEncodingAttr tempAttr;
    if (user->getNumResults() != 1)
      return std::nullopt;
    if (auto memDesc =
            dyn_cast<triton::gpu::MemDescType>(user->getResult(0).getType())) {
      // First time we find a shared encoding in the chain, save it and try to
      // use it if it is compatible with the other users.
      tempAttr =
          dyn_cast<ttg::SwizzledSharedEncodingAttr>(memDesc.getEncoding());
      if (!tempAttr)
        return std::nullopt;
      if (!getSharedEncIfAllUsersAreDotEnc(user->getResult(0), incompatible)
               .has_value())
        return std::nullopt;
    } else {
      if (!isa<ttg::LocalLoadOp, ttg::ConvertLayoutOp>(user))
        return std::nullopt;
      auto dotOpEnc = dyn_cast<ttg::DotOperandEncodingAttr>(
          cast<triton::gpu::TensorOrMemDesc>(user->getResult(0).getType())
              .getEncoding());
      if (!dotOpEnc)
        return std::nullopt;
      auto srcTy = cast<triton::gpu::TensorOrMemDesc>(val.getType());
      auto CTALayout = ttg::getCTALayout(srcTy.getEncoding());
      auto order = ttg::getOrder(srcTy);
      unsigned bitWidth = srcTy.getElementType().getIntOrFloatBitWidth();
      tempAttr = ttg::SwizzledSharedEncodingAttr::get(
          val.getContext(), dotOpEnc, srcTy.getShape(), order, CTALayout,
          bitWidth, /*needTrans=*/false);
    }
    // Check that the shared encodings needed by the users are compatible.
    if (attr != nullptr && attr != tempAttr) {
      incompatible = true;
      return std::nullopt;
    }
    attr = tempAttr;
  }
  return attr;
}

namespace {

/// Detect dead arguments in scf.for op by assuming all the values are dead and
/// propagate liveness property.
struct ForOpDeadArgElimination : public OpRewritePattern<scf::ForOp> {
  using OpRewritePattern<scf::ForOp>::OpRewritePattern;

  LogicalResult matchAndRewrite(scf::ForOp forOp,
                                PatternRewriter &rewriter) const final {
    Block &block = *forOp.getBody();
    auto yieldOp = cast<scf::YieldOp>(block.getTerminator());
    // Assume that nothing is live at the beginning and mark values as live
    // based on uses.
    DenseSet<Value> aliveValues;
    SmallVector<Value> queue;
    // Helper to mark values as live and add them to the queue of value to
    // propagate if it is the first time we detect the value as live.
    auto markLive = [&](Value val) {
      if (!forOp->isAncestor(val.getParentRegion()->getParentOp()))
        return;
      if (aliveValues.insert(val).second)
        queue.push_back(val);
    };
    // Mark all yield operands as live if the associated forOp result has any
    // use.
    for (auto result : llvm::enumerate(forOp.getResults())) {
      if (!result.value().use_empty())
        markLive(yieldOp.getOperand(result.index()));
    }
    if (aliveValues.size() == forOp.getNumResults())
      return failure();
    // Operations with side-effects are always live. Mark all theirs operands as
    // live.
    block.walk([&](Operation *op) {
      if (!isa<scf::YieldOp, scf::ForOp>(op) && !wouldOpBeTriviallyDead(op)) {
        for (Value operand : op->getOperands())
          markLive(operand);
      }
    });
    // Propagate live property until reaching a fixed point.
    while (!queue.empty()) {
      Value value = queue.pop_back_val();
      if (auto nestedFor = value.getDefiningOp<scf::ForOp>()) {
        auto result = mlir::cast<OpResult>(value);
        OpOperand &forOperand = *nestedFor.getTiedLoopInit(result);
        markLive(forOperand.get());
        auto nestedYieldOp =
            cast<scf::YieldOp>(nestedFor.getBody()->getTerminator());
        Value nestedYieldOperand =
            nestedYieldOp.getOperand(result.getResultNumber());
        markLive(nestedYieldOperand);
        continue;
      }
      if (auto nestedIf = value.getDefiningOp<scf::IfOp>()) {
        auto result = mlir::cast<OpResult>(value);
        // mark condition as live.
        markLive(nestedIf.getCondition());
        for (scf::YieldOp nestedYieldOp :
             {nestedIf.thenYield(), nestedIf.elseYield()}) {
          Value nestedYieldOperand =
              nestedYieldOp.getOperand(result.getResultNumber());
          markLive(nestedYieldOperand);
        }
        continue;
      }
      if (Operation *def = value.getDefiningOp()) {
        // TODO: support while ops.
        if (isa<scf::WhileOp>(def))
          return failure();
        for (Value operand : def->getOperands())
          markLive(operand);
        continue;
      }
      // If an argument block is live then the associated yield operand and
      // forOp operand are live.
      auto arg = mlir::cast<BlockArgument>(value);
      if (auto forOwner = dyn_cast<scf::ForOp>(arg.getOwner()->getParentOp())) {
        if (arg.getArgNumber() < forOwner.getNumInductionVars())
          continue;
        unsigned iterIdx = arg.getArgNumber() - forOwner.getNumInductionVars();
        Value yieldOperand =
            forOwner.getBody()->getTerminator()->getOperand(iterIdx);
        markLive(yieldOperand);
        markLive(forOwner.getInitArgs()[iterIdx]);
      }
    }
    SmallVector<unsigned> deadArg;
    for (auto yieldOperand : llvm::enumerate(yieldOp->getOperands())) {
      if (aliveValues.contains(yieldOperand.value()))
        continue;
      if (yieldOperand.value() == block.getArgument(yieldOperand.index() + 1))
        continue;

      // The yield operand might live outside the loop, e.g.
      //   %init = ...
      //   %x = ...
      //   %y = for iter_args(%unused = %init) {
      //     yield %x
      //   }
      //
      // In this case, the loop returns %x if it runs 1 or more times, and
      // otherwise it returns %init.  We cowardly refuse to remove this operand
      // from the yield.  (We could, but we'd need to prove that the loop runs 0
      // or >=1 times.)
      //
      // As a special case, if it doesn't matter whether the loop runs 0 or >=1
      // times (because the loop returns the same value in both cases) then we
      // can still mark the operand as dead. This occurs in the above example
      // when %init is the same as %x.
      if (!forOp->isAncestor(
              yieldOperand.value().getParentRegion()->getParentOp()) &&
          yieldOperand.value() != forOp.getInitArgs()[yieldOperand.index()])
        continue;

      deadArg.push_back(yieldOperand.index());
    }
    if (deadArg.empty())
      return failure();
    rewriter.modifyOpInPlace(forOp, [&]() {
      // For simplicity we just change the dead yield operand to use the
      // associated argument and leave the operations and argument removal to
      // dead code elimination.
      for (unsigned deadArgIdx : deadArg) {
        BlockArgument arg = block.getArgument(deadArgIdx + 1);
        yieldOp.setOperand(deadArgIdx, arg);
      }
    });
    return success();
  }
};

} // namespace

void populateForOpDeadArgumentElimination(RewritePatternSet &patterns) {
  patterns.add<ForOpDeadArgElimination>(patterns.getContext());
}

ttg::LocalAllocOp findShmemAlloc(Value operand) {
  // If it's a shmem operand, it must either be defined outside the loop, or
  // come from an MemDescSubview op. Only ConvertLayout and Trans ops are
  // allowed in between.
  Value transitiveOperand = operand;
  while (
      isa_and_nonnull<ttg::ConvertLayoutOp, tt::TransOp, ttg::MemDescTransOp>(
          transitiveOperand.getDefiningOp()) ||
      isa<BlockArgument>(transitiveOperand)) {
    if (auto blockArg = dyn_cast<BlockArgument>(transitiveOperand)) {
      assert(isa<scf::ForOp>(blockArg.getOwner()->getParentOp()) &&
             "Block argument must come from a for loop");
      transitiveOperand =
          cast<scf::YieldOp>(blockArg.getOwner()->getTerminator())
              .getOperand(blockArg.getArgNumber() - 1);
    } else {
      transitiveOperand = transitiveOperand.getDefiningOp()->getOperand(0);
    }
  }
  if (auto subView = dyn_cast_or_null<ttg::MemDescSubviewOp>(
          transitiveOperand.getDefiningOp())) {
    // Multi-buffered operand
    return dyn_cast_or_null<ttg::LocalAllocOp>(
        subView.getSrc().getDefiningOp());
  } else {
    // Single bufferred operand that does not require a subview (not loaded in
    // the loop)
    return dyn_cast_or_null<ttg::LocalAllocOp>(
        transitiveOperand.getDefiningOp());
  }
  return nullptr;
}

SmallVector<Operation *>
getMMAsWithMultiBufferredOperands(scf::ForOp forOp,
                                  SmallVector<Operation *> &mmaOps) {
  // The A and B operands of the mmaOp should be multi-buffered
  SmallVector<Operation *> eligible;
  for (auto mmaOp : mmaOps) {
    auto a = findShmemAlloc(mmaOp->getOperand(0));
    auto b = findShmemAlloc(mmaOp->getOperand(1));
    if (a && forOp.isDefinedOutsideOfLoop(a) && b &&
        forOp.isDefinedOutsideOfLoop(b)) {
      eligible.push_back(mmaOp);
    }
  }

  return eligible;
}

} // namespace mlir<|MERGE_RESOLUTION|>--- conflicted
+++ resolved
@@ -662,13 +662,8 @@
   SmallVector<std::tuple<Value, Value>> replacements;
   auto newForOp = replaceForOpWithNewSignature(rewriter, loop, newIterOperands,
                                                replacements);
-<<<<<<< HEAD
-  for (auto &kv : replacements) {
-    std::get<0>(kv).replaceAllUsesWith(std::get<1>(kv));
-=======
   for (auto [result, value] : replacements) {
     result.replaceAllUsesWith(value);
->>>>>>> 49040343
   }
   return newForOp;
 }
