--- conflicted
+++ resolved
@@ -1,12 +1,9 @@
-<<<<<<< HEAD
-=======
 # Separate out PTX/GCN builders to avoid cyclic dependencies as TritonAnalysis
 # depends on it.
 set(LLVM_OPTIONAL_SOURCES
     PTXAsmFormat.cpp
   )
 
->>>>>>> 9922b2a3
 add_mlir_conversion_library(TritonGPUToLLVM
     ConvertLayoutOpToLLVM/SharedToDotOperandFMA.cpp
     ConvertLayoutOpToLLVM/SharedToDotOperandMMAv1.cpp
@@ -38,8 +35,6 @@
 
     DEPENDS
     TritonGPUConversionPassIncGen
-<<<<<<< HEAD
-=======
 
     LINK_COMPONENTS
     Core
@@ -69,5 +64,4 @@
   LINK_LIBS PUBLIC
   MLIRAnalysis
   MLIRLLVMDialect
->>>>>>> 9922b2a3
 )