--- conflicted
+++ resolved
@@ -6,16 +6,8 @@
 import torch
 import triton_kernels
 import triton_kernels.swiglu
-<<<<<<< HEAD
 from triton_kernels.numerics_details.mxfp import downcast_to_mxfp, SwizzlingType
 from triton_kernels.matmul_ogs import MicroscalingCtx, matmul_ogs, PrecisionConfig, FlexCtx, FnSpecs, FusedActivation
-=======
-
-import triton_kernels.distributed as triton_dist
-
-from triton_kernels.numerics_details.mxfp import downcast_to_mxfp
-from triton_kernels.matmul_ogs import MicroscalingCtx, matmul_ogs, PrecisionConfig, FlexCtx
->>>>>>> 10eb8b35
 from triton_kernels.numerics import InFlexData
 from triton_kernels.target_info import is_hip, get_cdna_version
 from dataclasses import dataclass
@@ -121,18 +113,10 @@
     assert dim2 % TP == 0
     local_rank, world_size = triton_dist.setup()
     dev = f"cuda:{local_rank}"
-<<<<<<< HEAD
-    EP = world_size // TP
-=======
->>>>>>> 10eb8b35
     DP = world_size
 
     assert n_expts_tot % EP == 0, f"{n_expts_tot=}, {EP=}, n_expts_tot must be divisible by EP"
     assert dim2 % TP == 0, f"{dim2=}, {TP=}, dim2 must be divisible by TP"
-<<<<<<< HEAD
-    assert EP * TP == world_size, f"{EP=}, {TP=}, {world_size=}, EP * TP must be equal to world size"
-=======
->>>>>>> 10eb8b35
 
     # input
     # weights
@@ -173,31 +157,18 @@
     pc2 = PrecisionConfig(mx_ctx=w2_mx, flex_ctx=FlexCtx(rhs_data=w2_flex))
 
     # -- benchmark --
-<<<<<<< HEAD
-    fpath = Path(f"logs/{name}/{rank}/{batch}-{dim1}-{dim2}-{n_expts_tot}-{n_expts_act}-{x_dtype}-{w_dtype}.hatchet")
-=======
     fpath = Path(f"logs/{name}/{rank}/{x_dtype}-{w_dtype}-TP{TP}-EP{EP}/profiles/batch-{batch}.hatchet")
->>>>>>> 10eb8b35
     fpath.parent.mkdir(parents=True, exist_ok=True)
     x_dtype = {"fp16": torch.float16, "bf16": torch.bfloat16, "fp8": torch.float8_e4m3fn}[x_dtype]
     # special treatment of fp8_e4m3 on AMD CDNA3 because it uses fp8_e4m3fnuz
     if x_dtype == torch.float8_e4m3fn and get_cdna_version() == 3:
         x_dtype = torch.float8_e4m3fnuz
 
-<<<<<<< HEAD
-    x = torch.randn((batch // DP, dim1), device=dev)
-    x = x.to(x_dtype)
-    # run layer
-    proton.start(str(fpath.with_suffix('')), hook="triton")
-    xg = x.to(wg.dtype if n_expts_tot > 1 else x_dtype)
-    x = triton_dist.all_gather(x, dim=0)
-=======
     input_x = torch.randn((batch // DP, dim1), device=dev)
     # run layer
     proton.start(str(fpath.with_suffix('')), hook="triton")
     xg = input_x.to(wg.dtype if n_expts_tot > 1 else input_x.dtype)
     input_x = input_x.to(x_dtype)
->>>>>>> 10eb8b35
     for i in range(100):
         x = triton_dist.all_gather(input_x, dim=0)
         if n_expts_tot > 1:
@@ -205,18 +176,11 @@
             rdata, gather_indx, scatter_indx, token_mask = triton_dist.routing(logits, n_expts_act, EP=EP)
         else:
             rdata, gather_indx, scatter_indx, token_mask = None, None, None, None
-<<<<<<< HEAD
+        if token_mask is not None:
+            x = x[token_mask]
         x = matmul_ogs(x, w1, b1, rdata, gather_indx=gather_indx, precision_config=pc1, fused_activation=act)
         x = matmul_ogs(x, w2, b2, rdata, scatter_indx=scatter_indx, precision_config=pc2)
     x = triton_dist.reduce_scatter(x, token_mask=token_mask, dim=0)
-=======
-        if token_mask is not None:
-            x = x[token_mask]
-        x = matmul_ogs(x, w1, b1, rdata, gather_indx=gather_indx, precision_config=pc1)
-        x = triton_kernels.swiglu.swiglu(x, 1.0, pcs, routing_data=rdata)
-        x = matmul_ogs(x, w2, b2 if rank % TP == 0 else None, rdata, scatter_indx=scatter_indx, precision_config=pc2)
-        x = triton_dist.reduce_scatter(x, token_mask=token_mask, dim=0)
->>>>>>> 10eb8b35
     proton.finalize()
 
     # -- analyze --
@@ -294,19 +258,12 @@
     batch_ranges_moe = [(128, 512, 32), (512, 32000, 128)]
     dense_dtypes = ["fp8", "fp8"]
     quantized_dtypes = ["fp8", "mx4"] if has_native_mx4 else ["bf16", "mx4"]
-<<<<<<< HEAD
     roofline_mlp(batch_ranges_dense, 8192, 8192, 1, 1, *dense_dtypes, TP=1, EP=1, name="dense")
     roofline_mlp(batch_ranges_dense, 8192, 8192, 1, 1, *quantized_dtypes, TP=1, EP=1, name="dense")
     roofline_mlp(batch_ranges_moe, 5120, 8192, 128, 4, *dense_dtypes, TP=1, EP=1, name="llama4-maverick")
     roofline_mlp(batch_ranges_moe, 5120, 8192, 128, 4, *quantized_dtypes, TP=1, EP=1, name="llama4-maverick")
-=======
-    roofline_mlp(batch_ranges, 8192, 8192, 1, 1, *dense_dtypes, TP=1, EP=1, name="dense")
-    roofline_mlp(batch_ranges, 8192, 8192, 1, 1, *quantized_dtypes, TP=1, EP=1, name="dense")
-    roofline_mlp(batch_ranges, 5120, 8192, 128, 4, *dense_dtypes, TP=1, EP=1, name="llama4-maverick")
-    roofline_mlp(batch_ranges, 5120, 8192, 128, 4, *quantized_dtypes, TP=1, EP=1, name="llama4-maverick")
     if world_size > 1:
-        roofline_mlp(batch_ranges, 8192, 8192, 1, 1, *dense_dtypes, TP=4, EP=1, name="dense")
-        roofline_mlp(batch_ranges, 8192, 8192, 1, 1, *quantized_dtypes, TP=4, EP=1, name="dense")
-        roofline_mlp(batch_ranges, 5120, 8192, 128, 4, *dense_dtypes, TP=2, EP=2, name="llama4-maverick")
-        roofline_mlp(batch_ranges, 5120, 8192, 128, 4, *quantized_dtypes, TP=2, EP=2, name="llama4-maverick")
->>>>>>> 10eb8b35
+        roofline_mlp(batch_ranges_dense, 8192, 8192, 1, 1, *dense_dtypes, TP=4, EP=1, name="dense")
+        roofline_mlp(batch_ranges_dense, 8192, 8192, 1, 1, *quantized_dtypes, TP=4, EP=1, name="dense")
+        roofline_mlp(batch_ranges_moe, 5120, 8192, 128, 4, *dense_dtypes, TP=2, EP=2, name="llama4-maverick")
+        roofline_mlp(batch_ranges_moe, 5120, 8192, 128, 4, *quantized_dtypes, TP=2, EP=2, name="llama4-maverick")