from pathlib import Path
from copy import deepcopy
import matplotlib.pyplot as plt
import triton.profiler as proton
from triton.profiler import viewer
import torch
import argparse
import triton_kernels
import triton_kernels.swiglu
from triton_kernels.numerics_details.mxfp import downcast_to_mxfp, SwizzlingType
from triton_kernels.matmul_ogs import MicroscalingCtx, matmul_ogs, PrecisionConfig, FlexCtx, FnSpecs, FusedActivation
from triton_kernels.numerics import InFlexData
from triton_kernels.target_info import is_hip, get_cdna_version
from dataclasses import dataclass

import triton_kernels.distributed as triton_dist

if torch.cuda.is_available() and not is_hip():
    from triton._C.libtriton import nvidia
    cublas_workspace = torch.empty(32 * 1024 * 1024, device="cuda", dtype=torch.uint8)
    cublas = nvidia.cublas.CublasLt(cublas_workspace)
else:
    cublas = None


def quantize(w, dtype, dev, **opt):
    if dtype == "bf16":
        wq = w.to(torch.bfloat16).transpose(-1, -2).contiguous().transpose(-1, -2)
        return wq, InFlexData(), MicroscalingCtx()
    elif dtype == "fp8":
        fp8e4_dtype = torch.float8_e4m3fn if get_cdna_version() != 3 \
            else torch.float8_e4m3fnuz
        wq = w.to(fp8e4_dtype).transpose(-1, -2).contiguous().transpose(-1, -2)
        return wq, InFlexData(dtype=wq.dtype, scale=w.abs().max().unsqueeze(0)), \
                   MicroscalingCtx()
    else:
        assert dtype == "mx4", f"{dtype=}"
        swizzle_mx_scale = opt["swizzle_mx_scale"]
        swizzle_mx_value = opt["swizzle_mx_value"]
        swizzle_axis = 2 if swizzle_mx_scale else None
        w = w.to(torch.bfloat16)
        w, mx_scales, weight_scale_shape = downcast_to_mxfp(w, torch.uint8, axis=1, swizzle_axis=swizzle_axis,
                                                            swizzle_scale=swizzle_mx_scale,
                                                            swizzle_value=swizzle_mx_value)
        return w, InFlexData(), MicroscalingCtx(weight_scale=mx_scales, swizzle_scale=swizzle_mx_scale,
                                                swizzle_value=swizzle_mx_value,
                                                actual_weight_scale_shape=weight_scale_shape)


@dataclass
class PerfData:
    time: float
    flops: float
    bytes: float
    bitwidth: int
    device_type: str
    device_info: dict

    @property
    def tflops(self):
        return self.flops / self.time * 1e-3

    @property
    def tbps(self):
        return self.bytes / self.time * 1e-3

    @property
    def opint(self):
        # operational intensity
        assert self.bytes > 0
        return self.flops / self.bytes

    @property
    def max_tbps(self):
        return proton.specs.max_bps(self.device_info["bus_width"], self.device_info["memory_clock_rate"]) * 1e-12

    @property
    def max_tflops(self):
        return proton.specs.max_flops(self.device_type, self.device_info["arch"], self.bitwidth,
                                      self.device_info["num_sms"], self.device_info["clock_rate"]) * 1e-12

    @property
    def util(self) -> float:
        assert self.bitwidth in (8, 16)
        min_t_flop = self.flops / self.max_tflops * 1e-3
        min_t_bw = self.bytes / self.max_tbps * 1e-3
        return max(min_t_flop, min_t_bw) / self.time


def bench_mlp(batch, dim1, dim2, n_expts_tot, n_expts_act, x_dtype, w_dtype, TP, EP, name):
    assert n_expts_tot % EP == 0
    assert dim2 % TP == 0
    local_rank, world_size = triton_dist.setup()
    dev = f"cuda:{local_rank}"
    DP = world_size

    assert n_expts_tot % EP == 0, f"{n_expts_tot=}, {EP=}, n_expts_tot must be divisible by EP"
    assert dim2 % TP == 0, f"{dim2=}, {TP=}, dim2 must be divisible by TP"

    # input
    # weights
    wg = triton_dist.broadcast(torch.randn((dim1, n_expts_tot), device=dev))
    w1 = torch.randn((n_expts_tot // EP, dim1, dim2 // TP), device=dev)
    w2 = torch.randn((n_expts_tot // EP, dim2 // TP // 2, dim1), device=dev)

    # biases
    bg = triton_dist.broadcast(torch.randn((n_expts_tot, ), device=dev))
    b1 = torch.randn((n_expts_tot // EP, dim2 // TP), device=dev)
    b2 = torch.randn((n_expts_tot // EP, dim1), device=dev)
    ep_indx = (rank // TP) % EP
    groups = [list(range(ep * TP, (ep + 1) * TP)) for ep in range(EP)]
    b2 = triton_dist.broadcast(b2, src=ep_indx * TP, groups=groups, group_idx=ep_indx)

    # -- numerics --
    optg = dict()
    opt1 = dict()
    opt2 = dict()
    if w_dtype == "mx4" and not is_hip():
        if torch.cuda.get_device_capability()[0] < 9:
            # NYI for Ampere
            swizzle_mx_value = None
            swizzle_mx_scale = None
        elif torch.cuda.get_device_capability()[0] < 10:
            swizzle_mx_value = SwizzlingType.HOPPER
            swizzle_mx_scale = SwizzlingType.HOPPER
        else:
            swizzle_mx_value = None
            swizzle_mx_scale = SwizzlingType.BLACKWELL
        opt1 = {"swizzle_mx_value": swizzle_mx_value, "swizzle_mx_scale": swizzle_mx_scale}
        opt2 = deepcopy(opt1)
    wg, wg_flex, wg_mx = quantize(wg, "bf16", dev, **optg)
    w1, w1_flex, w1_mx = quantize(w1, w_dtype, dev, **opt1)
    w2, w2_flex, w2_mx = quantize(w2, w_dtype, dev, **opt2)
    pcg = PrecisionConfig(mx_ctx=wg_mx, flex_ctx=FlexCtx(rhs_data=wg_flex))
    act = FusedActivation(FnSpecs("swiglu", triton_kernels.swiglu.swiglu_fn, ("alpha", "limit")), (1.0, 1.0), 2)
    pc1 = PrecisionConfig(mx_ctx=w1_mx, flex_ctx=FlexCtx(rhs_data=w1_flex))
    pc2 = PrecisionConfig(mx_ctx=w2_mx, flex_ctx=FlexCtx(rhs_data=w2_flex))

    # -- benchmark --
    fpath = Path(f"logs/{name}/{rank}/{x_dtype}-{w_dtype}-TP{TP}-EP{EP}/profiles/batch-{batch}.hatchet")
    fpath.parent.mkdir(parents=True, exist_ok=True)
    x_dtype = {"fp16": torch.float16, "bf16": torch.bfloat16, "fp8": torch.float8_e4m3fn}[x_dtype]
    # special treatment of fp8_e4m3 on AMD CDNA3 because it uses fp8_e4m3fnuz
    if x_dtype == torch.float8_e4m3fn and get_cdna_version() == 3:
        x_dtype = torch.float8_e4m3fnuz

    input_x = torch.randn((batch // DP, dim1), device=dev)
    # run layer
    proton.start(str(fpath.with_suffix('')), hook="triton")
    input_x = input_x.to(x_dtype)
    for i in range(100):
        xg = input_x.to(wg.dtype if n_expts_tot > 1 else input_x.dtype)
        x = triton_dist.all_gather(input_x, dim=0)
        if n_expts_tot > 1:
            logits = matmul_ogs(xg, wg, bg, precision_config=pcg)
            rdata, gather_indx, scatter_indx, token_mask = triton_dist.routing(logits, n_expts_act, EP=EP, TP=TP)
        else:
            rdata, gather_indx, scatter_indx, token_mask = None, None, None, None
        if token_mask is not None:
            x = x[token_mask]
        if x.nelement() > 0:
            x = matmul_ogs(x, w1, b1, rdata, gather_indx=gather_indx, precision_config=pc1, fused_activation=act)
            x = matmul_ogs(x, w2, b2, rdata, scatter_indx=scatter_indx, precision_config=pc2)
        x = triton_dist.reduce_scatter(x, token_mask=token_mask, dim=0)
    proton.finalize()

    # -- cleanup --
    torch.cuda.ipc_collect()
    torch.cuda.empty_cache()

    # -- analyze --
    gf, _, _, info = viewer.read(fpath)
    # Now the dataframe only contains leave nodes (i.e., kernels) that perform matmuls
    matmuls = gf.filter("MATCH ('*', c) WHERE c.'name' =~ '.*matmul.*' AND c IS LEAF").dataframe
    bytes = matmuls["bytes"].sum()
    flops = sum(matmuls[[c for c in ["flops8", "flops16"] if c in matmuls.columns]].sum())
    time = matmuls["time (ns)"].sum()
    device_type = matmuls["device_type"].iloc[0]
    device_id = matmuls["device_id"].iloc[0]
    device_info = info[device_type][device_id]
    return PerfData(time=time, flops=flops, bytes=bytes, bitwidth=x.dtype.itemsize * 8, device_type=device_type,
                    device_info=device_info)


def roofline_mlp(batch_ranges, dim1, dim2, n_expts_tot, n_expts_act, x_dtype, w_dtype, TP=1, EP=1, name="",
                 verbose=True):
    from itertools import chain
    from bisect import bisect_left
    batches = list(chain(*[range(*r) for r in batch_ranges]))
    # collect performance data
    perfs = []
    bench_case = f"{name} ({x_dtype}x{w_dtype}, TP={TP}, EP={EP})"
    print(f"Benchmarking {bench_case}...")
    print("===============================================================")
    for batch in batches:
        perfs += [bench_mlp(batch, dim1, dim2, n_expts_tot, n_expts_act, x_dtype, w_dtype, TP, EP, name)]
        if verbose:
            print(f"Batch: {batch}; Util: {perfs[-1].util}; TFLOPS: {perfs[-1].tflops}; TBPS: {perfs[-1].tbps}")
    print("===============================================================")
    # machine limits
    max_tbps = perfs[0].max_tbps
    max_tflops = perfs[0].max_tflops
    fig, ax = plt.subplots(figsize=(7, 5), dpi=120)
    ax.set_xlabel("batch size (toks/expt)")
    ax.set_ylabel("performance  [TFLOP/s]")
    ax.set_title(f"{bench_case} roofline")
    # add a tiny margin so points are not flush with the frame
    xs = [batch * n_expts_act / n_expts_tot for batch in batches]
    perf = [p.tflops for p in perfs]
    xmin, xmax = min(xs), max(xs)
    dx = 0.05 * (xmax - xmin) if xmax > xmin else 1.0
    ax.set_xlim(xmin - dx, xmax + dx)
    ax.set_ylim(100, max_tflops + 500)
    # plot roofline
    opints = [p.opint for p in perfs]
    knee = bisect_left(opints, max_tflops / max_tbps) - 1
    x_bw, x_comp = xs[:knee], xs[knee:]
    x_bw = [x_bw[0], x_comp[0]]
    y_bw = [opints[0] * max_tbps, max_tflops]
    y_comp = [max_tflops] * len(x_comp)
    ax.plot(x_bw, y_bw, "--", label=f"BW-bound  ({max_tbps:.0f} TB/s)")
    ax.plot(x_comp, y_comp, "--", label=f"Compute-bound  ({max_tflops:.0f} TFLOP/s)")
    # plot data
    ax.scatter(xs, perf, marker="+")
    ax.legend(frameon=False, loc="lower right")
    ax.grid(True, which="both", ls=":", lw=0.5)
    fig.tight_layout()
    rank, _ = triton_dist.setup()
    fpath = Path(f"logs/{name}/{rank}/{x_dtype}-{w_dtype}-TP{TP}-EP{EP}/roofline.png")
    plt.savefig(fpath)


if __name__ == "__main__":
    has_native_mx4 = torch.cuda.get_device_capability(0)[0] >= 10 or get_cdna_version() == 4
<<<<<<< HEAD
    rank, world_size = triton_dist.setup()
    if SPECS is None:
        print("Current GPU has no specs provided, utilization is N/A")
=======
    batch_ranges_dense = [(1024, 32768, 1024)]
    batch_ranges_moe = [(128, 512, 32), (512, 32000, 128)]
>>>>>>> eb73b037
    dense_dtypes = ["fp8", "fp8"]
    quantized_dtypes = ["fp8", "mx4"] if has_native_mx4 else ["bf16", "mx4"]
    if world_size > 1:
        # Running all workloads at once may cause OOM on some GPUs such as H100 80GB.
        # Thus we request users to run each workload separately.
        # For example, to run the dense workload with 4 TP and 2 EP, use:
        # e.g., torchrun --nproc-per-node=4 ./bench_mlp.py --tp 2 --ep 2 --name llama4-maverick
        batch_ranges_dense = [(1024, 32768, 1024)]
        batch_ranges_moe = [(128, 512, 32), (512, 32000, 128)]
        argparse = argparse.ArgumentParser()
        argparse.add_argument("--tp", type=int, default=1)
        argparse.add_argument("--ep", type=int, default=1)
        argparse.add_argument("--name", type=str, choices=["dense", "llama4-maverick"])
        argparse.add_argument("--quantized", type=bool, default=False)
        args = argparse.parse_args()
        dtypes = dense_dtypes if args.quantized else quantized_dtypes
        if args.name == "dense":
            assert args.ep == 1, "EP must be 1 for dense"
            roofline_mlp(batch_ranges_dense, 8192, 8192, 1, 1, *dense_dtypes, TP=args.tp, EP=args.ep, name="dense")
        else:
            roofline_mlp(batch_ranges_moe, 5120, 8192, 128, 4, *dense_dtypes, TP=args.tp, EP=args.ep,
                         name="llama4-maverick")
        triton_dist.cleanup()
    else:
        batch_ranges_dense = [(1024, 32768, 1024)]
        batch_ranges_moe = [(128, 512, 32), (512, 32000, 128)]
        roofline_mlp(batch_ranges_dense, 8192, 8192, 1, 1, *dense_dtypes, TP=1, EP=1, name="dense")
        roofline_mlp(batch_ranges_dense, 8192, 8192, 1, 1, *quantized_dtypes, TP=1, EP=1, name="dense")
        roofline_mlp(batch_ranges_moe, 5120, 8192, 128, 4, *dense_dtypes, TP=1, EP=1, name="llama4-maverick")
        roofline_mlp(batch_ranges_moe, 5120, 8192, 128, 4, *quantized_dtypes, TP=1, EP=1, name="llama4-maverick")<|MERGE_RESOLUTION|>--- conflicted
+++ resolved
@@ -232,23 +232,16 @@
 
 if __name__ == "__main__":
     has_native_mx4 = torch.cuda.get_device_capability(0)[0] >= 10 or get_cdna_version() == 4
-<<<<<<< HEAD
-    rank, world_size = triton_dist.setup()
-    if SPECS is None:
-        print("Current GPU has no specs provided, utilization is N/A")
-=======
     batch_ranges_dense = [(1024, 32768, 1024)]
     batch_ranges_moe = [(128, 512, 32), (512, 32000, 128)]
->>>>>>> eb73b037
     dense_dtypes = ["fp8", "fp8"]
     quantized_dtypes = ["fp8", "mx4"] if has_native_mx4 else ["bf16", "mx4"]
+    _, world_size = triton_dist.setup()
     if world_size > 1:
         # Running all workloads at once may cause OOM on some GPUs such as H100 80GB.
         # Thus we request users to run each workload separately.
         # For example, to run the dense workload with 4 TP and 2 EP, use:
         # e.g., torchrun --nproc-per-node=4 ./bench_mlp.py --tp 2 --ep 2 --name llama4-maverick
-        batch_ranges_dense = [(1024, 32768, 1024)]
-        batch_ranges_moe = [(128, 512, 32), (512, 32000, 128)]
         argparse = argparse.ArgumentParser()
         argparse.add_argument("--tp", type=int, default=1)
         argparse.add_argument("--ep", type=int, default=1)
@@ -264,8 +257,6 @@
                          name="llama4-maverick")
         triton_dist.cleanup()
     else:
-        batch_ranges_dense = [(1024, 32768, 1024)]
-        batch_ranges_moe = [(128, 512, 32), (512, 32000, 128)]
         roofline_mlp(batch_ranges_dense, 8192, 8192, 1, 1, *dense_dtypes, TP=1, EP=1, name="dense")
         roofline_mlp(batch_ranges_dense, 8192, 8192, 1, 1, *quantized_dtypes, TP=1, EP=1, name="dense")
         roofline_mlp(batch_ranges_moe, 5120, 8192, 128, 4, *dense_dtypes, TP=1, EP=1, name="llama4-maverick")
