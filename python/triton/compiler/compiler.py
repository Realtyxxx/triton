--- conflicted
+++ resolved
@@ -187,11 +187,8 @@
     return f'{__version__}' + '-'.join(contents)
 
 
-<<<<<<< HEAD
-def parse(context, full_name, ext):
-=======
+
 def parse(full_name, ext, context):
->>>>>>> e7c3f87d
     if ext == "ttir" or ext == "ttgir":
         module = ir.parse_mlir_module(full_name, context)
         module.context = context
@@ -254,11 +251,7 @@
         if (fn_override_manager is not None and fn_override_manager.has_file(ir_filename)):
             print(f"\nOverriding kernel with file {ir_filename}")
             full_name = fn_override_manager.get_file(ir_filename)
-<<<<<<< HEAD
-            next_module = parse(context, full_name, ext)
-=======
             next_module = parse(full_name, ext, context)
->>>>>>> e7c3f87d
         module = next_module
     # write-back metadata
     metadata_group[metadata_filename] = fn_cache_manager.put(json.dumps(metadata, default=vars), metadata_filename,
