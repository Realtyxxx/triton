import expecttest
import torch
import pytest

from triton import knobs
from triton.experimental import gluon
from triton.experimental.gluon import language as ttgl
from triton.experimental.gluon.language.nvidia import blackwell
from triton.experimental.gluon.language.nvidia.blackwell import mbarrier, tma
from triton._filecheck import filecheck_test, run_parser
import triton.language as tl
from triton._internal_testing import is_cuda
from triton.tools.tensor_descriptor import TensorDescriptor
from triton.compiler.errors import CompilationError


@gluon.jit
def convert_layout_kernel(XBLOCK: ttgl.constexpr, layout_a: ttgl.constexpr, layout_b: ttgl.constexpr):
    x = ttgl.arange(0, XBLOCK, layout=layout_a)
    res = ttgl.convert_layout(x, layout_b)  # noqa: F841


def test_convert_layout(fresh_knobs):
    knobs.compilation.disable_line_info = True

    layout_a = ttgl.BlockedLayout(size_per_thread=[1], threads_per_warp=[32], warps_per_cta=[4], order=[0])
    layout_b = ttgl.SliceLayout(
        1, ttgl.BlockedLayout(size_per_thread=[1, 1], threads_per_warp=[1, 32], warps_per_cta=[1, 4], order=[1, 0]))
    h = convert_layout_kernel.warmup(128, layout_a, layout_b, num_warps=layout_a.warps_per_cta[0], grid=(1, ))
    expecttest.assert_expected_inline(
        h.asm["source"], """\
#blocked = #ttg.blocked<{sizePerThread = [1], threadsPerWarp = [32], warpsPerCTA = [4], order = [0]}>
#blocked1 = #ttg.blocked<{sizePerThread = [1, 1], threadsPerWarp = [1, 32], warpsPerCTA = [1, 4], order = [1, 0]}>
module attributes {"ttg.num-warps" = 4 : i32} {
  tt.func public @convert_layout_kernel() attributes {noinline = false} {
    %0 = tt.make_range {end = 128 : i32, start = 0 : i32} : tensor<128xi32, #blocked> loc(#loc)
    %1 = ttg.convert_layout %0 : tensor<128xi32, #blocked> -> tensor<128xi32, #ttg.slice<{dim = 1, parent = #blocked1}>> loc(#loc)
    tt.return loc(#loc)
  } loc(#loc)
} loc(#loc)
#loc = loc(unknown)
""")
    expecttest.assert_expected_inline(
        h.asm["ttgir"], """\
module attributes {"ttg.num-warps" = 4 : i32} {
  tt.func public @convert_layout_kernel() attributes {noinline = false} {
    tt.return loc(#loc)
  } loc(#loc)
} loc(#loc)
#loc = loc(unknown)
""")


@gluon.jit
def shared_memory_kernel(XBLOCK: ttgl.constexpr, YBLOCK: ttgl.constexpr, layout_a: ttgl.constexpr,
                         layout_b: ttgl.constexpr, smem_layout: ttgl.constexpr):
    unused = ttgl.allocate_shared_memory(ttgl.int32, [XBLOCK, YBLOCK], smem_layout)
    a = ttgl.full([XBLOCK, YBLOCK], 0, ttgl.int32, layout_a)
    mem = ttgl.allocate_shared_memory(ttgl.int32, a.shape, smem_layout, a)
    b = mem.load(layout_b)  # noqa: F841
    mem.store(a)
    unused._keep_alive()


def test_shared_memory(fresh_knobs):
    knobs.compilation.disable_line_info = True

    layout_a = ttgl.BlockedLayout(size_per_thread=[1, 1], threads_per_warp=[1, 32], warps_per_cta=[4, 1], order=[1, 0])
    layout_b = ttgl.BlockedLayout(size_per_thread=[1, 4], threads_per_warp=[1, 32], warps_per_cta=[4, 1], order=[1, 0])
    smem_layout = ttgl.NVMMASharedLayout(swizzle_byte_width=128, element_bitwidth=32, rank=2)
    h = shared_memory_kernel.warmup(8, 32, layout_a, layout_b, smem_layout, num_warps=layout_a.warps_per_cta[0],
                                    grid=(1, ))
    expecttest.assert_expected_inline(
        h.asm["source"], """\
#blocked = #ttg.blocked<{sizePerThread = [1, 1], threadsPerWarp = [1, 32], warpsPerCTA = [4, 1], order = [1, 0]}>
#blocked1 = #ttg.blocked<{sizePerThread = [1, 4], threadsPerWarp = [1, 32], warpsPerCTA = [4, 1], order = [1, 0]}>
#shared = #ttg.nvmma_shared<{swizzlingByteWidth = 128, transposed = false, elementBitWidth = 32}>
#smem = #ttg.shared_memory
module attributes {"ttg.num-warps" = 4 : i32} {
  tt.func public @shared_memory_kernel() attributes {noinline = false} {
    %0 = ttg.local_alloc : () -> !ttg.memdesc<8x32xi32, #shared, #smem, mutable> loc(#loc)
    %c0_i32 = arith.constant 0 : i32 loc(#loc)
    %cst = arith.constant dense<0> : tensor<8x32xi32, #blocked> loc(#loc)
    %1 = ttg.local_alloc %cst : (tensor<8x32xi32, #blocked>) -> !ttg.memdesc<8x32xi32, #shared, #smem, mutable> loc(#loc)
    %2 = ttg.local_load %1 : !ttg.memdesc<8x32xi32, #shared, #smem, mutable> -> tensor<8x32xi32, #blocked1> loc(#loc)
    ttg.local_store %cst, %1 : tensor<8x32xi32, #blocked> -> !ttg.memdesc<8x32xi32, #shared, #smem, mutable> loc(#loc)
    ttg.local_dealloc %0 : !ttg.memdesc<8x32xi32, #shared, #smem, mutable> loc(#loc)
    tt.return loc(#loc)
  } loc(#loc)
} loc(#loc)
#loc = loc(unknown)
""")


@gluon.jit
def tensor_memory_kernel(layout: ttgl.constexpr, tmem_layout: ttgl.constexpr):
    XBLOCK: ttgl.constexpr = tmem_layout.block[0]
    YBLOCK: ttgl.constexpr = tmem_layout.block[1]
    a = ttgl.full([XBLOCK, YBLOCK], 0, ttgl.int32, layout)
    _ = ttgl.nvidia.blackwell.allocate_tensor_memory(ttgl.int32, a.shape, tmem_layout)
    mem = ttgl.nvidia.blackwell.allocate_tensor_memory(ttgl.int32, a.shape, tmem_layout, a)
    b = mem.load(layout)  # noqa: F841
    mem.store(a)
    slice1 = mem.split(0, YBLOCK // 2)  # noqa: F841
    slice2 = mem.split(YBLOCK // 2, YBLOCK // 2)  # noqa: F841

    buffers = ttgl.nvidia.blackwell.allocate_tensor_memory(ttgl.float32, [2, XBLOCK, YBLOCK], tmem_layout)
    for i in range(2):
        buffers.subslice(i).load(layout)


@pytest.mark.skipif(not is_cuda() or torch.cuda.get_device_capability()[0] != 10,
                    reason="Requires blackwell tensor cores")
def test_tensor_memory(fresh_knobs):
    knobs.compilation.disable_line_info = True

    layout = ttgl.BlockedLayout(size_per_thread=[1, 64], threads_per_warp=[32, 1], warps_per_cta=[4, 1], order=[0, 1])
    tmem_layout = ttgl.nvidia.blackwell.TensorMemoryLayout(block=[128, 128], unpacked=True)
    h = tensor_memory_kernel.warmup(layout, tmem_layout, num_warps=4, grid=(1, ))
    expecttest.assert_expected_inline(
        h.asm["source"], """\
#blocked = #ttg.blocked<{sizePerThread = [1, 64], threadsPerWarp = [32, 1], warpsPerCTA = [4, 1], order = [0, 1]}>
#tmem = #ttng.tensor_memory_encoding<blockM = 128, blockN = 128, unpacked = true>
module attributes {"ttg.num-warps" = 4 : i32} {
  tt.func public @tensor_memory_kernel() attributes {noinline = false} {
    %c0_i32 = arith.constant 0 : i32 loc(#loc)
    %cst = arith.constant dense<0> : tensor<128x128xi32, #blocked> loc(#loc)
    %result = ttng.tmem_alloc : () -> !ttg.memdesc<128x128xi32, #tmem, #ttng.tensor_memory, mutable> loc(#loc)
    %result_0 = ttng.tmem_alloc %cst : (tensor<128x128xi32, #blocked>) -> !ttg.memdesc<128x128xi32, #tmem, #ttng.tensor_memory, mutable> loc(#loc)
    %result_1 = ttng.tmem_load %result_0 : !ttg.memdesc<128x128xi32, #tmem, #ttng.tensor_memory, mutable> -> tensor<128x128xi32, #blocked> loc(#loc)
    %true = arith.constant true loc(#loc)
    ttng.tmem_store %cst, %result_0, %true : tensor<128x128xi32, #blocked> -> !ttg.memdesc<128x128xi32, #tmem, #ttng.tensor_memory, mutable> loc(#loc)
    %0 = ttng.tmem_subslice %result_0 {N = 0 : i32} : !ttg.memdesc<128x128xi32, #tmem, #ttng.tensor_memory, mutable> -> !ttg.memdesc<128x64xi32, #tmem, #ttng.tensor_memory, mutable, 128x128> loc(#loc)
    %1 = ttng.tmem_subslice %result_0 {N = 64 : i32} : !ttg.memdesc<128x128xi32, #tmem, #ttng.tensor_memory, mutable> -> !ttg.memdesc<128x64xi32, #tmem, #ttng.tensor_memory, mutable, 128x128> loc(#loc)
    %result_2 = ttng.tmem_alloc : () -> !ttg.memdesc<2x128x128xf32, #tmem, #ttng.tensor_memory, mutable> loc(#loc)
    %c0_i32_3 = arith.constant 0 : i32 loc(#loc)
    %c2_i32 = arith.constant 2 : i32 loc(#loc)
    %c1_i32 = arith.constant 1 : i32 loc(#loc)
    %2 = arith.bitcast %c0_i32_3 : i32 to i32 loc(#loc)
    %3 = arith.bitcast %c2_i32 : i32 to i32 loc(#loc)
    %4 = arith.bitcast %c1_i32 : i32 to i32 loc(#loc)
    %5 = ub.poison : i32 loc(#loc)
    scf.for %arg0 = %2 to %3 step %4  : i32 {
      %c0_i32_4 = arith.constant 0 : i32 loc(#loc)
      %6 = ttg.memdesc_subview %result_2[%arg0, %c0_i32_4, %c0_i32_4] : !ttg.memdesc<2x128x128xf32, #tmem, #ttng.tensor_memory, mutable> -> !ttg.memdesc<128x128xf32, #tmem, #ttng.tensor_memory, mutable, 2x128x128> loc(#loc)
      %result_5 = ttng.tmem_load %6 : !ttg.memdesc<128x128xf32, #tmem, #ttng.tensor_memory, mutable, 2x128x128> -> tensor<128x128xf32, #blocked> loc(#loc)
    } loc(#loc)
    tt.return loc(#loc)
  } loc(#loc)
} loc(#loc)
#loc = loc(unknown)
""")


@gluon.jit
def shared_memory_subview_kernel(XBLOCK: ttgl.constexpr, layout: ttgl.constexpr, smem_layout: ttgl.constexpr):
    XHALF: tl.constexpr = XBLOCK // 2
    smem = ttgl.allocate_shared_memory(ttgl.int32, [XBLOCK, XBLOCK], smem_layout)
    view = smem.split(XHALF, XHALF, dim=1)
    value = view.load(layout)
    view = smem.split(XHALF, XHALF, dim=0)
    view.store(value.trans())


def test_shared_memory_subview(fresh_knobs):
    knobs.compilation.disable_line_info = True

    layout = ttgl.BlockedLayout(size_per_thread=[1, 1], threads_per_warp=[1, 32], warps_per_cta=[4, 1], order=[1, 0])
    smem_layout = ttgl.SwizzledSharedLayout(1, 1, 1, [1, 0])
    h = shared_memory_subview_kernel.warmup(256, layout, smem_layout, num_warps=4, grid=(1, ))
    expecttest.assert_expected_inline(
        h.asm["source"], """\
#blocked = #ttg.blocked<{sizePerThread = [1, 1], threadsPerWarp = [1, 32], warpsPerCTA = [4, 1], order = [1, 0]}>
#blocked1 = #ttg.blocked<{sizePerThread = [1, 1], threadsPerWarp = [32, 1], warpsPerCTA = [1, 4], order = [0, 1]}>
#shared = #ttg.swizzled_shared<{vec = 1, perPhase = 1, maxPhase = 1, order = [1, 0]}>
#smem = #ttg.shared_memory
module attributes {"ttg.num-warps" = 4 : i32} {
  tt.func public @shared_memory_subview_kernel() attributes {noinline = false} {
    %0 = ttg.local_alloc : () -> !ttg.memdesc<256x256xi32, #shared, #smem, mutable> loc(#loc)
    %c0_i32 = arith.constant 0 : i32 loc(#loc)
    %c128_i32 = arith.constant 128 : i32 loc(#loc)
    %1 = ttg.memdesc_subview %0[%c0_i32, %c128_i32] : !ttg.memdesc<256x256xi32, #shared, #smem, mutable> -> !ttg.memdesc<256x128xi32, #shared, #smem, mutable, 256x256> loc(#loc)
    %2 = ttg.local_load %1 : !ttg.memdesc<256x128xi32, #shared, #smem, mutable, 256x256> -> tensor<256x128xi32, #blocked> loc(#loc)
    %c0_i32_0 = arith.constant 0 : i32 loc(#loc)
    %c128_i32_1 = arith.constant 128 : i32 loc(#loc)
    %3 = ttg.memdesc_subview %0[%c128_i32_1, %c0_i32_0] : !ttg.memdesc<256x256xi32, #shared, #smem, mutable> -> !ttg.memdesc<128x256xi32, #shared, #smem, mutable, 256x256> loc(#loc)
    %4 = tt.trans %2 {order = array<i32: 1, 0>} : tensor<256x128xi32, #blocked> -> tensor<128x256xi32, #blocked1> loc(#loc)
    ttg.local_store %4, %3 : tensor<128x256xi32, #blocked1> -> !ttg.memdesc<128x256xi32, #shared, #smem, mutable, 256x256> loc(#loc)
<<<<<<< HEAD
=======
    tt.return loc(#loc)
  } loc(#loc)
} loc(#loc)
#loc = loc(unknown)
""")


@gluon.jit
def shared_memory_subslice_kernel(XBLOCK: ttgl.constexpr, layout: ttgl.constexpr, smem_layout: ttgl.constexpr):
    smem = ttgl.allocate_shared_memory(ttgl.int32, [4, XBLOCK], smem_layout)
    for i in range(4):
        smem.subslice(i).load(layout)


def test_shared_memory_subslice(fresh_knobs):
    knobs.compilation.disable_line_info = True

    layout = ttgl.BlockedLayout(size_per_thread=[1], threads_per_warp=[32], warps_per_cta=[4], order=[0])
    smem_layout = ttgl.NVMMASharedLayout(swizzle_byte_width=128, element_bitwidth=32, rank=2)
    h = shared_memory_subslice_kernel.warmup(256, layout, smem_layout, num_warps=4, grid=(1, ))
    expecttest.assert_expected_inline(
        h.asm["source"], """\
#blocked = #ttg.blocked<{sizePerThread = [1], threadsPerWarp = [32], warpsPerCTA = [4], order = [0]}>
#shared = #ttg.nvmma_shared<{swizzlingByteWidth = 128, transposed = false, elementBitWidth = 32}>
#smem = #ttg.shared_memory
module attributes {"ttg.num-warps" = 4 : i32} {
  tt.func public @shared_memory_subslice_kernel() attributes {noinline = false} {
    %0 = ttg.local_alloc : () -> !ttg.memdesc<4x256xi32, #shared, #smem, mutable> loc(#loc)
    %c0_i32 = arith.constant 0 : i32 loc(#loc)
    %c4_i32 = arith.constant 4 : i32 loc(#loc)
    %c1_i32 = arith.constant 1 : i32 loc(#loc)
    %1 = arith.bitcast %c0_i32 : i32 to i32 loc(#loc)
    %2 = arith.bitcast %c4_i32 : i32 to i32 loc(#loc)
    %3 = arith.bitcast %c1_i32 : i32 to i32 loc(#loc)
    %4 = ub.poison : i32 loc(#loc)
    scf.for %arg0 = %1 to %2 step %3  : i32 {
      %c0_i32_0 = arith.constant 0 : i32 loc(#loc)
      %5 = ttg.memdesc_subview %0[%arg0, %c0_i32_0] : !ttg.memdesc<4x256xi32, #shared, #smem, mutable> -> !ttg.memdesc<256xi32, #shared, #smem, mutable, 4x256> loc(#loc)
      %6 = ttg.local_load %5 : !ttg.memdesc<256xi32, #shared, #smem, mutable, 4x256> -> tensor<256xi32, #blocked> loc(#loc)
    } loc(#loc)
>>>>>>> fe8ee0c2
    tt.return loc(#loc)
  } loc(#loc)
} loc(#loc)
#loc = loc(unknown)
""")


@gluon.jit
<<<<<<< HEAD
def shared_memory_subslice_kernel(XBLOCK: ttgl.constexpr, layout: ttgl.constexpr, smem_layout: ttgl.constexpr):
    smem = ttgl.allocate_shared_memory(ttgl.int32, [4, XBLOCK], smem_layout)
    for i in range(4):
        smem.subslice(i).load(layout)


def test_shared_memory_subslice(fresh_knobs):
    knobs.compilation.disable_line_info = True

    layout = ttgl.BlockedLayout(size_per_thread=[1], threads_per_warp=[32], warps_per_cta=[4], order=[0])
    smem_layout = ttgl.NVMMASharedLayout(swizzle_byte_width=128, element_bitwidth=32, rank=2)
    h = shared_memory_subslice_kernel.warmup(256, layout, smem_layout, num_warps=4, grid=(1, ))
    expecttest.assert_expected_inline(
        h.asm["source"], """\
#blocked = #ttg.blocked<{sizePerThread = [1], threadsPerWarp = [32], warpsPerCTA = [4], order = [0]}>
#shared = #ttg.nvmma_shared<{swizzlingByteWidth = 128, transposed = false, elementBitWidth = 32}>
#smem = #ttg.shared_memory
module attributes {"ttg.num-warps" = 4 : i32} {
  tt.func public @shared_memory_subslice_kernel() attributes {noinline = false} {
    %0 = ttg.local_alloc : () -> !ttg.memdesc<4x256xi32, #shared, #smem, mutable> loc(#loc)
    %c0_i32 = arith.constant 0 : i32 loc(#loc)
    %c4_i32 = arith.constant 4 : i32 loc(#loc)
    %c1_i32 = arith.constant 1 : i32 loc(#loc)
    %1 = arith.bitcast %c0_i32 : i32 to i32 loc(#loc)
    %2 = arith.bitcast %c4_i32 : i32 to i32 loc(#loc)
    %3 = arith.bitcast %c1_i32 : i32 to i32 loc(#loc)
    %4 = ub.poison : i32 loc(#loc)
    scf.for %arg0 = %1 to %2 step %3  : i32 {
      %c0_i32_0 = arith.constant 0 : i32 loc(#loc)
      %5 = ttg.memdesc_subview %0[%arg0, %c0_i32_0] : !ttg.memdesc<4x256xi32, #shared, #smem, mutable> -> !ttg.memdesc<256xi32, #shared, #smem, mutable, 4x256> loc(#loc)
      %6 = ttg.local_load %5 : !ttg.memdesc<256xi32, #shared, #smem, mutable, 4x256> -> tensor<256xi32, #blocked> loc(#loc)
    } loc(#loc)
    tt.return loc(#loc)
  } loc(#loc)
} loc(#loc)
#loc = loc(unknown)
""")


@gluon.jit
=======
>>>>>>> fe8ee0c2
def shared_memory_cast_kernel():
    layout_a: ttgl.constexpr = ttgl.NVMMASharedLayout(swizzle_byte_width=64, transposed=False, element_bitwidth=8,
                                                      rank=2)
    layout_T: ttgl.constexpr = ttgl.NVMMASharedLayout(swizzle_byte_width=64, transposed=True, element_bitwidth=8,
                                                      rank=2)
    smem = ttgl.allocate_shared_memory(ttgl.int8, [256, 128], layout_a)
    smem.permute((1, 0), layout_T)

    layout_b: ttgl.constexpr = ttgl.NVMMASharedLayout(swizzle_byte_width=64, transposed=False, element_bitwidth=16,
                                                      rank=4, cta_order=[3, 2, 1, 0])
    layout_reshape: ttgl.constexpr = ttgl.NVMMASharedLayout(swizzle_byte_width=64, transposed=False,
                                                            element_bitwidth=16, rank=2)
    smem = ttgl.allocate_shared_memory(ttgl.float16, [32, 1, 4, 64], layout_b)
    smem.reshape((128, 64), layout_reshape)

    smem._reinterpret(ttgl.int8, [1024], ttgl.SwizzledSharedLayout(1, 1, 1, [0, 1]))


def test_shared_memory_cast(fresh_knobs):
    expecttest.assert_expected_inline(
        run_parser(shared_memory_cast_kernel).str_nodebug(), """\
#shared = #ttg.nvmma_shared<{swizzlingByteWidth = 64, transposed = false, elementBitWidth = 8}>
#shared1 = #ttg.nvmma_shared<{swizzlingByteWidth = 64, transposed = true, elementBitWidth = 8}>
#shared2 = #ttg.nvmma_shared<{swizzlingByteWidth = 64, transposed = false, elementBitWidth = 16, CTAsPerCGA = [1, 1, 1, 1], CTASplitNum = [1, 1, 1, 1], CTAOrder = [3, 2, 1, 0]}>
#shared3 = #ttg.nvmma_shared<{swizzlingByteWidth = 64, transposed = false, elementBitWidth = 16}>
#shared4 = #ttg.swizzled_shared<{vec = 1, perPhase = 1, maxPhase = 1, order = [0, 1]}>
#smem = #ttg.shared_memory
module {
  tt.func public @shared_memory_cast_kernel() attributes {noinline = false} {
    %0 = ttg.local_alloc : () -> !ttg.memdesc<256x128xi8, #shared, #smem, mutable>
    %1 = ttg.memdesc_trans %0 {order = array<i32: 1, 0>} : !ttg.memdesc<256x128xi8, #shared, #smem, mutable> -> !ttg.memdesc<128x256xi8, #shared1, #smem, mutable>
    %2 = ttg.local_alloc : () -> !ttg.memdesc<32x1x4x64xf16, #shared2, #smem, mutable>
    %3 = ttg.memdesc_reshape %2 : !ttg.memdesc<32x1x4x64xf16, #shared2, #smem, mutable> -> !ttg.memdesc<128x64xf16, #shared3, #smem, mutable, 32x1x4x64>
    %4 = ttg.memdesc_reinterpret %2 : !ttg.memdesc<32x1x4x64xf16, #shared2, #smem, mutable> -> !ttg.memdesc<1024xi8, #shared4, #smem, mutable>
    tt.return
  }
}
""")


@gluon.jit
def warp_specialize_default(a, b):
    return b, a


@gluon.jit
def warp_specialize_worker0(a, b):
    pass


@gluon.jit
def warp_specialize_worker1(a, b):
    pass


@tl.core._aggregate
class Pair:
    first: tl.tensor
    second: tl.tensor

    def __init__(self, first, second):
        self.first = first
        self.second = second


@gluon.jit
def anchor(x):
    pass


@filecheck_test
@gluon.jit
def test_warp_specialize():
    # CHECK-LABEL: tt.func public @test_warp_specialize
    # CHECK-NEXT:    [[A:%.*]] = tt.make_range {end = 1 : i32, start = 0 : i32}
    # CHECK-NEXT:    [[B:%.*]] = tt.make_range {end = 2 : i32, start = 0 : i32}
    # CHECK-NEXT:    [[C:%.*]] = tt.make_range {end = 4 : i32, start = 0 : i32}
    # CHECK-NEXT:    [[OUTS:%.*]]:3 = ttg.warp_specialize([[A]], [[B]], [[C]]) {{.*}}requestedRegisters = array<i32: 24, 48>
    # CHECK-NEXT:    default {
    # CHECK-NEXT:      [[RESULTS:%.*]]:3 = tt.call @"warp_specialize_default{{.*}}"([[A]], [[B]], [[C]])
    # CHECK-NEXT:      warp_yield [[RESULTS]]#0, [[RESULTS]]#1, [[RESULTS]]#2
    # CHECK-NEXT:    }
    # CHECK-NEXT:    partition0(%arg0: tensor<1xi32>, %arg1: tensor<2xi32>, %arg2: tensor<4xi32>) num_warps(4) {
    # CHECK-NEXT:      call @"warp_specialize_worker0{{.*}}"(%arg0, %arg1, %arg2)
    # CHECK-NEXT:      warp_return
    # CHECK-NEXT:    }
    # CHECK-NEXT:    partition1(%arg0: tensor<1xi32>, %arg1: tensor<2xi32>, %arg2: tensor<4xi32>) num_warps(4) {
    # CHECK-NEXT:      call @"warp_specialize_worker1{{.*}}"(%arg0, %arg1, %arg2)
    # CHECK-NEXT:      warp_return
    # CHECK-NEXT:    }
    # CHECK-NEXT:    call @anchor{{.*}}([[OUTS]]#0)
    # CHECK-NEXT:    call @"anchor{{.*}}"([[OUTS]]#1, [[OUTS]]#2)
    pair = Pair(tl.arange(0, 1), tl.arange(0, 2))
    a, b = ttgl.warp_specialize((pair, tl.arange(0, 4)), warp_specialize_default,
                                [warp_specialize_worker0, warp_specialize_worker1], [4, 4], [24, 48])
    anchor(a)
    anchor(b)


@gluon.jit
def mbarrier_kernel():
    bar = ttgl.allocate_shared_memory(ttgl.int64, [1], mbarrier.MBarrierLayout())
    mbarrier.init(bar, count=1)
    mbarrier.expect(bar, 4)
    mbarrier.arrive(bar, 1)
    phase = 0
    mbarrier.wait(bar, phase, deps=[bar])
    mbarrier.invalidate(bar)


@pytest.mark.skipif(not is_cuda() or torch.cuda.get_device_capability()[0] < 9, reason="Requires hopper or newer")
def test_mbarrier(fresh_knobs):
    knobs.compilation.disable_line_info = True

    h = mbarrier_kernel.warmup(grid=(1, ))
    expecttest.assert_expected_inline(
        h.asm["source"], """\
#shared = #ttg.swizzled_shared<{vec = 1, perPhase = 1, maxPhase = 1, order = [0]}>
#smem = #ttg.shared_memory
module attributes {"ttg.num-warps" = 4 : i32} {
  tt.func public @mbarrier_kernel() attributes {noinline = false} {
    %0 = ttg.local_alloc : () -> !ttg.memdesc<1xi64, #shared, #smem, mutable> loc(#loc)
    ttng.init_barrier %0, 1 : !ttg.memdesc<1xi64, #shared, #smem, mutable> loc(#loc)
    %true = arith.constant true loc(#loc)
    ttng.barrier_expect %0, 4, %true : !ttg.memdesc<1xi64, #shared, #smem, mutable> loc(#loc)
    %true_0 = arith.constant true loc(#loc)
    ttng.arrive_barrier %0, 1, %true_0 : !ttg.memdesc<1xi64, #shared, #smem, mutable> loc(#loc)
    %c0_i32 = arith.constant 0 : i32 loc(#loc)
    %true_1 = arith.constant true loc(#loc)
    ttng.wait_barrier %0, %c0_i32, %true_1 deps %0 : !ttg.memdesc<1xi64, #shared, #smem, mutable>, !ttg.memdesc<1xi64, #shared, #smem, mutable> loc(#loc)
    ttng.inval_barrier %0 : !ttg.memdesc<1xi64, #shared, #smem, mutable> loc(#loc)
    tt.return loc(#loc)
  } loc(#loc)
} loc(#loc)
#loc = loc(unknown)
""")


@gluon.jit
def tcgen05_mma_kernel(nvmma_layout: ttgl.constexpr, acc_layout: ttgl.constexpr):
    a = ttgl.allocate_shared_memory(ttgl.float16, [128, 128], nvmma_layout)
    b = ttgl.allocate_shared_memory(ttgl.float16, [128, 128], nvmma_layout)
    acc = blackwell.allocate_tensor_memory(ttgl.float16, [128, 128], acc_layout)
    blackwell.tcgen05_mma(a, b, acc)


@pytest.mark.skipif(not is_cuda() or torch.cuda.get_device_capability()[0] != 10,
                    reason="Requires blackwell tensor core")
def test_tcgen05_mma(fresh_knobs):
    knobs.compilation.disable_line_info = True

    nvmma_layout = ttgl.NVMMASharedLayout(swizzle_byte_width=128, element_bitwidth=16, rank=2)
    acc_layout = blackwell.TensorMemoryLayout([128, 128], unpacked=True)

    h = tcgen05_mma_kernel.warmup(nvmma_layout, acc_layout, grid=(1, ))
    expecttest.assert_expected_inline(
        h.asm["source"], """\
#shared = #ttg.nvmma_shared<{swizzlingByteWidth = 128, transposed = false, elementBitWidth = 16}>
#smem = #ttg.shared_memory
#tmem = #ttng.tensor_memory_encoding<blockM = 128, blockN = 128, unpacked = true>
module attributes {"ttg.num-warps" = 4 : i32} {
  tt.func public @tcgen05_mma_kernel() attributes {noinline = false} {
    %0 = ttg.local_alloc : () -> !ttg.memdesc<128x128xf16, #shared, #smem, mutable> loc(#loc)
    %1 = ttg.local_alloc : () -> !ttg.memdesc<128x128xf16, #shared, #smem, mutable> loc(#loc)
    %result = ttng.tmem_alloc : () -> !ttg.memdesc<128x128xf16, #tmem, #ttng.tensor_memory, mutable> loc(#loc)
    %true = arith.constant true loc(#loc)
    %true_0 = arith.constant true loc(#loc)
    %2 = ttng.tc_gen5_mma %0, %1, %result[], %true, %true_0 : !ttg.memdesc<128x128xf16, #shared, #smem, mutable>, !ttg.memdesc<128x128xf16, #shared, #smem, mutable>, !ttg.memdesc<128x128xf16, #tmem, #ttng.tensor_memory, mutable> loc(#loc)
    tt.return loc(#loc)
  } loc(#loc)
} loc(#loc)
#loc = loc(unknown)
""")


<<<<<<< HEAD
def test_mlir_attr_error():

    @gluon.jit
    def kernel():
        ttgl.arange(0, 1, layout=ttgl.BlockedLayout([1], [32], [4], [1]))

    with pytest.raises(CompilationError) as e:
        run_parser(kernel)

    assert "order must be a permutation of 0..(rank-1), but was [1]" in str(e.value.__cause__)


=======
>>>>>>> fe8ee0c2
@gluon.jit
def async_tma_kernel(input_desc, XBLOCK: ttgl.constexpr, smem_layout: ttgl.constexpr):
    smem = ttgl.allocate_shared_memory(ttgl.float16, [XBLOCK, XBLOCK], smem_layout)
    bar = ttgl.allocate_shared_memory(ttgl.int64, [1], mbarrier.MBarrierLayout())
    mbarrier.init(bar, count=1)

<<<<<<< HEAD
    tma.async_copy_global_to_local(input_desc, [0, 0], bar, smem)
=======
    tma.async_copy_global_to_shared(input_desc, [0, 0], bar, smem)
>>>>>>> fe8ee0c2
    mbarrier.expect(bar, XBLOCK * XBLOCK * ttgl.float16.primitive_bitwidth // 8)
    mbarrier.wait(bar, 0)

    mbarrier.invalidate(bar)

<<<<<<< HEAD
    tma.async_copy_local_to_global(input_desc, [0, 0], smem)
=======
    tma.async_copy_shared_to_global(input_desc, [0, 0], smem)
>>>>>>> fe8ee0c2
    tma.store_wait(0)


@pytest.mark.skipif(not is_cuda() or torch.cuda.get_device_capability()[0] < 9, reason="TMA requires at least Hopper")
def test_async_tma(fresh_knobs):
    knobs.compilation.disable_line_info = True

    input = torch.randn((1024, 1024), device="cuda", dtype=torch.float16)
    XBLOCK = 128
    input_desc = TensorDescriptor.from_tensor(input, [XBLOCK, XBLOCK])
    shared_layout = ttgl.NVMMASharedLayout(swizzle_byte_width=128, element_bitwidth=16, rank=2)

    h = async_tma_kernel.warmup(input_desc, XBLOCK, shared_layout, grid=(1, ), num_warps=4)
    expecttest.assert_expected_inline(
        h.asm["source"], """\
#loc = loc(unknown)
#shared = #ttg.nvmma_shared<{swizzlingByteWidth = 128, transposed = false, elementBitWidth = 16}>
#shared1 = #ttg.swizzled_shared<{vec = 1, perPhase = 1, maxPhase = 1, order = [0]}>
#smem = #ttg.shared_memory
module attributes {"ttg.num-warps" = 4 : i32} {
  tt.func public @async_tma_kernel(%arg0: !tt.tensordesc<tensor<128x128xf16>> loc(unknown), %arg1: i32 loc(unknown), %arg2: i32 loc(unknown), %arg3: i64 loc(unknown), %arg4: i64 loc(unknown)) attributes {noinline = false} {
    %0 = ttg.local_alloc : () -> !ttg.memdesc<128x128xf16, #shared, #smem, mutable> loc(#loc)
    %1 = ttg.local_alloc : () -> !ttg.memdesc<1xi64, #shared1, #smem, mutable> loc(#loc)
    ttng.init_barrier %1, 1 : !ttg.memdesc<1xi64, #shared1, #smem, mutable> loc(#loc)
    %c0_i32 = arith.constant 0 : i32 loc(#loc)
    %c0_i32_0 = arith.constant 0 : i32 loc(#loc)
    %true = arith.constant true loc(#loc)
    %2 = ttng.tensor_desc_to_tma_ptr %arg0 : !tt.tensordesc<tensor<128x128xf16>> to !tt.ptr<i8> loc(#loc)
    ttng.async_tma_copy_global_to_local %2[%c0_i32, %c0_i32_0] %0, %1, %true : !tt.ptr<i8>, !ttg.memdesc<1xi64, #shared1, #smem, mutable> -> !ttg.memdesc<128x128xf16, #shared, #smem, mutable> loc(#loc)
    %true_1 = arith.constant true loc(#loc)
    ttng.barrier_expect %1, 32768, %true_1 : !ttg.memdesc<1xi64, #shared1, #smem, mutable> loc(#loc)
    %c0_i32_2 = arith.constant 0 : i32 loc(#loc)
    %true_3 = arith.constant true loc(#loc)
    ttng.wait_barrier %1, %c0_i32_2, %true_3 : !ttg.memdesc<1xi64, #shared1, #smem, mutable> loc(#loc)
    ttng.inval_barrier %1 : !ttg.memdesc<1xi64, #shared1, #smem, mutable> loc(#loc)
    %c0_i32_4 = arith.constant 0 : i32 loc(#loc)
    %c0_i32_5 = arith.constant 0 : i32 loc(#loc)
    %3 = ttng.tensor_desc_to_tma_ptr %arg0 : !tt.tensordesc<tensor<128x128xf16>> to !tt.ptr<i8> loc(#loc)
    ttng.async_tma_copy_local_to_global %3[%c0_i32_4, %c0_i32_5] %0 : !tt.ptr<i8>, !ttg.memdesc<128x128xf16, #shared, #smem, mutable> loc(#loc)
    ttng.async_tma_store_wait {pendings = 0 : i32} loc(#loc)
    tt.return loc(#loc)
  } loc(#loc)
} loc(#loc)
""")


@gluon.jit
def async_tma_blackwell_kernel(input_desc, XBLOCK: ttgl.constexpr, smem_layout: ttgl.constexpr):
    smem = ttgl.allocate_shared_memory(ttgl.float16, [XBLOCK, XBLOCK], smem_layout)
    bar = ttgl.allocate_shared_memory(ttgl.int64, [1], mbarrier.MBarrierLayout())
    mbarrier.init(bar, count=1)

    offset_layout: tl.constexpr = ttgl.BlockedLayout([1, 4], [32, 1], [1, 4], [1, 0])
    x_offsets = ttgl.arange(0, XBLOCK, layout=ttgl.SliceLayout(0, offset_layout))
    tma.async_gather(input_desc, x_offsets, 0, bar, smem)
    mbarrier.expect(bar, XBLOCK * XBLOCK * ttgl.float16.primitive_bitwidth // 8)
    mbarrier.wait(bar, 0)

    mbarrier.invalidate(bar)

    tma.async_scatter(input_desc, x_offsets, 0, smem)
    tma.store_wait(0)


@pytest.mark.skipif(not is_cuda() or torch.cuda.get_device_capability()[0] != 10, reason="Requires Blackwell")
def test_async_tma_blackwell(fresh_knobs):
    knobs.compilation.disable_line_info = True

    input = torch.randn((1024, 1024), device="cuda", dtype=torch.float16)
    XBLOCK = 128
    input_desc = TensorDescriptor.from_tensor(input, [1, XBLOCK])
    shared_layout = ttgl.NVMMASharedLayout(swizzle_byte_width=128, element_bitwidth=16, rank=2)

    h = async_tma_blackwell_kernel.warmup(input_desc, XBLOCK, shared_layout, grid=(1, ), num_warps=4)
    expecttest.assert_expected_inline(
        h.asm["source"], """\
#blocked = #ttg.blocked<{sizePerThread = [1, 4], threadsPerWarp = [32, 1], warpsPerCTA = [1, 4], order = [1, 0]}>
#loc = loc(unknown)
#shared = #ttg.nvmma_shared<{swizzlingByteWidth = 128, transposed = false, elementBitWidth = 16}>
#shared1 = #ttg.swizzled_shared<{vec = 1, perPhase = 1, maxPhase = 1, order = [0]}>
#smem = #ttg.shared_memory
module attributes {"ttg.num-warps" = 4 : i32} {
  tt.func public @async_tma_blackwell_kernel(%arg0: !tt.tensordesc<tensor<1x128xf16>> loc(unknown), %arg1: i32 loc(unknown), %arg2: i32 loc(unknown), %arg3: i64 loc(unknown), %arg4: i64 loc(unknown)) attributes {noinline = false} {
    %0 = ttg.local_alloc : () -> !ttg.memdesc<128x128xf16, #shared, #smem, mutable> loc(#loc)
    %1 = ttg.local_alloc : () -> !ttg.memdesc<1xi64, #shared1, #smem, mutable> loc(#loc)
    ttng.init_barrier %1, 1 : !ttg.memdesc<1xi64, #shared1, #smem, mutable> loc(#loc)
    %2 = tt.make_range {end = 128 : i32, start = 0 : i32} : tensor<128xi32, #ttg.slice<{dim = 0, parent = #blocked}>> loc(#loc)
    %true = arith.constant true loc(#loc)
    %c0_i32 = arith.constant 0 : i32 loc(#loc)
    %3 = ttng.tensor_desc_to_tma_ptr %arg0 : !tt.tensordesc<tensor<1x128xf16>> to !tt.ptr<i8> loc(#loc)
    ttng.async_tma_gather %3[%2, %c0_i32] %0, %1, %true : !tt.ptr<i8>, tensor<128xi32, #ttg.slice<{dim = 0, parent = #blocked}>>, i32, !ttg.memdesc<1xi64, #shared1, #smem, mutable>, !ttg.memdesc<128x128xf16, #shared, #smem, mutable>, i1 loc(#loc)
    %true_0 = arith.constant true loc(#loc)
    ttng.barrier_expect %1, 32768, %true_0 : !ttg.memdesc<1xi64, #shared1, #smem, mutable> loc(#loc)
    %c0_i32_1 = arith.constant 0 : i32 loc(#loc)
    %true_2 = arith.constant true loc(#loc)
    ttng.wait_barrier %1, %c0_i32_1, %true_2 : !ttg.memdesc<1xi64, #shared1, #smem, mutable> loc(#loc)
    ttng.inval_barrier %1 : !ttg.memdesc<1xi64, #shared1, #smem, mutable> loc(#loc)
    %4 = ttng.tensor_desc_to_tma_ptr %arg0 : !tt.tensordesc<tensor<1x128xf16>> to !tt.ptr<i8> loc(#loc)
    %c0_i32_3 = arith.constant 0 : i32 loc(#loc)
    ttng.async_tma_scatter %4[%2, %c0_i32_3] %0 : !tt.ptr<i8>, tensor<128xi32, #ttg.slice<{dim = 0, parent = #blocked}>>, i32, !ttg.memdesc<128x128xf16, #shared, #smem, mutable> loc(#loc)
    ttng.async_tma_store_wait {pendings = 0 : i32} loc(#loc)
    tt.return loc(#loc)
  } loc(#loc)
} loc(#loc)
<<<<<<< HEAD
""")
=======
""")


def test_mlir_attr_error():

    @gluon.jit
    def kernel():
        ttgl.arange(0, 1, layout=ttgl.BlockedLayout([1], [32], [4], [1]))

    with pytest.raises(CompilationError) as e:
        run_parser(kernel)

    assert "order must be a permutation of 0..(rank-1), but was [1]" in str(e.value.__cause__)
>>>>>>> fe8ee0c2
<|MERGE_RESOLUTION|>--- conflicted
+++ resolved
@@ -186,8 +186,6 @@
     %3 = ttg.memdesc_subview %0[%c128_i32_1, %c0_i32_0] : !ttg.memdesc<256x256xi32, #shared, #smem, mutable> -> !ttg.memdesc<128x256xi32, #shared, #smem, mutable, 256x256> loc(#loc)
     %4 = tt.trans %2 {order = array<i32: 1, 0>} : tensor<256x128xi32, #blocked> -> tensor<128x256xi32, #blocked1> loc(#loc)
     ttg.local_store %4, %3 : tensor<128x256xi32, #blocked1> -> !ttg.memdesc<128x256xi32, #shared, #smem, mutable, 256x256> loc(#loc)
-<<<<<<< HEAD
-=======
     tt.return loc(#loc)
   } loc(#loc)
 } loc(#loc)
@@ -228,58 +226,14 @@
       %5 = ttg.memdesc_subview %0[%arg0, %c0_i32_0] : !ttg.memdesc<4x256xi32, #shared, #smem, mutable> -> !ttg.memdesc<256xi32, #shared, #smem, mutable, 4x256> loc(#loc)
       %6 = ttg.local_load %5 : !ttg.memdesc<256xi32, #shared, #smem, mutable, 4x256> -> tensor<256xi32, #blocked> loc(#loc)
     } loc(#loc)
->>>>>>> fe8ee0c2
-    tt.return loc(#loc)
-  } loc(#loc)
-} loc(#loc)
-#loc = loc(unknown)
-""")
-
-
-@gluon.jit
-<<<<<<< HEAD
-def shared_memory_subslice_kernel(XBLOCK: ttgl.constexpr, layout: ttgl.constexpr, smem_layout: ttgl.constexpr):
-    smem = ttgl.allocate_shared_memory(ttgl.int32, [4, XBLOCK], smem_layout)
-    for i in range(4):
-        smem.subslice(i).load(layout)
-
-
-def test_shared_memory_subslice(fresh_knobs):
-    knobs.compilation.disable_line_info = True
-
-    layout = ttgl.BlockedLayout(size_per_thread=[1], threads_per_warp=[32], warps_per_cta=[4], order=[0])
-    smem_layout = ttgl.NVMMASharedLayout(swizzle_byte_width=128, element_bitwidth=32, rank=2)
-    h = shared_memory_subslice_kernel.warmup(256, layout, smem_layout, num_warps=4, grid=(1, ))
-    expecttest.assert_expected_inline(
-        h.asm["source"], """\
-#blocked = #ttg.blocked<{sizePerThread = [1], threadsPerWarp = [32], warpsPerCTA = [4], order = [0]}>
-#shared = #ttg.nvmma_shared<{swizzlingByteWidth = 128, transposed = false, elementBitWidth = 32}>
-#smem = #ttg.shared_memory
-module attributes {"ttg.num-warps" = 4 : i32} {
-  tt.func public @shared_memory_subslice_kernel() attributes {noinline = false} {
-    %0 = ttg.local_alloc : () -> !ttg.memdesc<4x256xi32, #shared, #smem, mutable> loc(#loc)
-    %c0_i32 = arith.constant 0 : i32 loc(#loc)
-    %c4_i32 = arith.constant 4 : i32 loc(#loc)
-    %c1_i32 = arith.constant 1 : i32 loc(#loc)
-    %1 = arith.bitcast %c0_i32 : i32 to i32 loc(#loc)
-    %2 = arith.bitcast %c4_i32 : i32 to i32 loc(#loc)
-    %3 = arith.bitcast %c1_i32 : i32 to i32 loc(#loc)
-    %4 = ub.poison : i32 loc(#loc)
-    scf.for %arg0 = %1 to %2 step %3  : i32 {
-      %c0_i32_0 = arith.constant 0 : i32 loc(#loc)
-      %5 = ttg.memdesc_subview %0[%arg0, %c0_i32_0] : !ttg.memdesc<4x256xi32, #shared, #smem, mutable> -> !ttg.memdesc<256xi32, #shared, #smem, mutable, 4x256> loc(#loc)
-      %6 = ttg.local_load %5 : !ttg.memdesc<256xi32, #shared, #smem, mutable, 4x256> -> tensor<256xi32, #blocked> loc(#loc)
-    } loc(#loc)
-    tt.return loc(#loc)
-  } loc(#loc)
-} loc(#loc)
-#loc = loc(unknown)
-""")
-
-
-@gluon.jit
-=======
->>>>>>> fe8ee0c2
+    tt.return loc(#loc)
+  } loc(#loc)
+} loc(#loc)
+#loc = loc(unknown)
+""")
+
+
+@gluon.jit
 def shared_memory_cast_kernel():
     layout_a: ttgl.constexpr = ttgl.NVMMASharedLayout(swizzle_byte_width=64, transposed=False, element_bitwidth=8,
                                                       rank=2)
@@ -455,42 +409,19 @@
 """)
 
 
-<<<<<<< HEAD
-def test_mlir_attr_error():
-
-    @gluon.jit
-    def kernel():
-        ttgl.arange(0, 1, layout=ttgl.BlockedLayout([1], [32], [4], [1]))
-
-    with pytest.raises(CompilationError) as e:
-        run_parser(kernel)
-
-    assert "order must be a permutation of 0..(rank-1), but was [1]" in str(e.value.__cause__)
-
-
-=======
->>>>>>> fe8ee0c2
 @gluon.jit
 def async_tma_kernel(input_desc, XBLOCK: ttgl.constexpr, smem_layout: ttgl.constexpr):
     smem = ttgl.allocate_shared_memory(ttgl.float16, [XBLOCK, XBLOCK], smem_layout)
     bar = ttgl.allocate_shared_memory(ttgl.int64, [1], mbarrier.MBarrierLayout())
     mbarrier.init(bar, count=1)
 
-<<<<<<< HEAD
-    tma.async_copy_global_to_local(input_desc, [0, 0], bar, smem)
-=======
     tma.async_copy_global_to_shared(input_desc, [0, 0], bar, smem)
->>>>>>> fe8ee0c2
     mbarrier.expect(bar, XBLOCK * XBLOCK * ttgl.float16.primitive_bitwidth // 8)
     mbarrier.wait(bar, 0)
 
     mbarrier.invalidate(bar)
 
-<<<<<<< HEAD
-    tma.async_copy_local_to_global(input_desc, [0, 0], smem)
-=======
     tma.async_copy_shared_to_global(input_desc, [0, 0], smem)
->>>>>>> fe8ee0c2
     tma.store_wait(0)
 
 
@@ -595,9 +526,6 @@
     tt.return loc(#loc)
   } loc(#loc)
 } loc(#loc)
-<<<<<<< HEAD
-""")
-=======
 """)
 
 
@@ -610,5 +538,4 @@
     with pytest.raises(CompilationError) as e:
         run_parser(kernel)
 
-    assert "order must be a permutation of 0..(rank-1), but was [1]" in str(e.value.__cause__)
->>>>>>> fe8ee0c2
+    assert "order must be a permutation of 0..(rank-1), but was [1]" in str(e.value.__cause__)