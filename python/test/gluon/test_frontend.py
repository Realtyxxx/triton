--- conflicted
+++ resolved
@@ -6,19 +6,12 @@
 from triton.experimental import gluon
 from triton.experimental.gluon import language as ttgl
 from triton.experimental.gluon.language.nvidia import blackwell
-<<<<<<< HEAD
-from triton.experimental.gluon.language.nvidia.blackwell import mbarrier
+from triton.experimental.gluon.language.nvidia.blackwell import mbarrier, tma
 from triton._filecheck import filecheck_test, run_parser
 import triton.language as tl
 from triton._internal_testing import is_cuda
+from triton.tools.tensor_descriptor import TensorDescriptor
 from triton.compiler.errors import CompilationError
-=======
-from triton.experimental.gluon.language.nvidia.blackwell import mbarrier, tma
-from triton._filecheck import filecheck_test
-import triton.language as tl
-from triton._internal_testing import is_cuda
-from triton.tools.tensor_descriptor import TensorDescriptor
->>>>>>> 291ddd15
 
 
 @gluon.jit
@@ -416,7 +409,6 @@
 """)
 
 
-<<<<<<< HEAD
 def test_mlir_attr_error():
 
     @gluon.jit
@@ -427,7 +419,8 @@
         run_parser(kernel)
 
     assert "order must be a permutation of 0..(rank-1), but was [1]" in str(e.value.__cause__)
-=======
+
+
 @gluon.jit
 def async_tma_kernel(input_desc, XBLOCK: ttgl.constexpr, smem_layout: ttgl.constexpr):
     smem = ttgl.allocate_shared_memory(ttgl.float16, [XBLOCK, XBLOCK], smem_layout)
@@ -545,5 +538,4 @@
     tt.return loc(#loc)
   } loc(#loc)
 } loc(#loc)
-""")
->>>>>>> 291ddd15
+""")